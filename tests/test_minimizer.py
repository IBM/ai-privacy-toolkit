import pytest
import numpy as np
import pandas as pd
from sklearn.compose import ColumnTransformer

from sklearn.datasets import load_boston
from sklearn.impute import SimpleImputer
from sklearn.linear_model import LogisticRegression
from sklearn.model_selection import train_test_split
from sklearn.pipeline import Pipeline
from sklearn.preprocessing import OneHotEncoder, StandardScaler

from apt.minimization import GeneralizeToRepresentative
from sklearn.tree import DecisionTreeClassifier


@pytest.fixture
def data():
    return load_boston(return_X_y=True)


def test_minimizer_params(data):
    # Assume two features, age and height, and boolean label
    cells = [{"id": 1, "ranges": {"age": {"start": None, "end": 38}, "height": {"start": None, "end": 170}}, "label": 0,
              "representative": {"age": 26, "height": 149}},
             {"id": 2, "ranges": {"age": {"start": 39, "end": None}, "height": {"start": None, "end": 170}}, "label": 1,
              "representative": {"age": 58, "height": 163}},
             {"id": 3, "ranges": {"age": {"start": None, "end": 38}, "height": {"start": 171, "end": None}}, "label": 0,
              "representative": {"age": 31, "height": 184}},
             {"id": 4, "ranges": {"age": {"start": 39, "end": None}, "height": {"start": 171, "end": None}}, "label": 1,
              "representative": {"age": 45, "height": 176}}
             ]
    features = ['age', 'height']
    X = np.array([[23, 165],
                  [45, 158],
                  [18, 190]])
    print(X.dtype)
    y = [1, 1, 0]
    base_est = DecisionTreeClassifier()
    base_est.fit(X, y)

    gen = GeneralizeToRepresentative(base_est, features=features, cells=cells)
    gen.fit()
    transformed = gen.transform(X)
    print(transformed)


def test_minimizer_fit(data):
    features = ['age', 'height']
    X = np.array([[23, 165],
                  [45, 158],
                  [56, 123],
                  [67, 154],
                  [45, 149],
                  [42, 166],
                  [73, 172],
                  [94, 168],
                  [69, 175],
                  [24, 181],
                  [18, 190]])
    print(X)
    y = [1, 1, 0, 1, 0, 0, 1, 1, 0, 1, 0]
    base_est = DecisionTreeClassifier()
    base_est.fit(X, y)
    predictions = base_est.predict(X)

    gen = GeneralizeToRepresentative(base_est, features=features, target_accuracy=0.5)
    gen.fit(X, predictions)
    transformed = gen.transform(X)
    print(X)
    print(transformed)


def test_minimizer_fit_pandas(data):
    features = ['age', 'height', 'sex', 'ola']
    X = [[23, 165, 'f', 'aa'],
         [45, 158, 'f', 'aa'],
         [56, 123, 'f', 'bb'],
         [67, 154, 'm', 'aa'],
         [45, 149, 'f', 'bb'],
         [42, 166, 'm', 'bb'],
         [73, 172, 'm', 'bb'],
         [94, 168, 'f', 'aa'],
         [69, 175, 'm', 'aa'],
         [24, 181, 'm', 'bb'],
         [18, 190, 'm', 'bb']]
    y = [1, 1, 0, 1, 0, 0, 1, 1, 0, 1, 0]
    X = pd.DataFrame(X, columns=features)

    numeric_features = ["age", "height"]
    numeric_transformer = Pipeline(
        steps=[('imputer', SimpleImputer(strategy='constant', fill_value=0))]
    )

    categorical_features = ["sex", "ola"]
    categorical_transformer = OneHotEncoder(handle_unknown="ignore")

    preprocessor = ColumnTransformer(
        transformers=[
            ("num", numeric_transformer, numeric_features),
            ("cat", categorical_transformer, categorical_features),
        ]
    )
    encoded = preprocessor.fit_transform(X)
    base_est = DecisionTreeClassifier()
    base_est.fit(encoded, y)
    predictions = base_est.predict(encoded)
    # Append classifier to preprocessing pipeline.
    # Now we have a full prediction pipeline.
    gen = GeneralizeToRepresentative(base_est, features=features, target_accuracy=0.5,
                                     categorical_features=categorical_features)
    gen.fit(X, predictions)
    transformed = gen.transform(X)
    print(X)
    print(transformed)


<<<<<<< HEAD
def test_minimizer_fit_QI(data):
    features = ['age', 'height', 'weight']
    X = np.array([[23, 165, 70],
                  [45, 158, 67],
                  [56, 123, 65],
                  [67, 154, 90],
                  [45, 149, 67],
                  [42, 166, 58],
                  [73, 172, 68],
                  [94, 168, 69],
                  [69, 175, 80],
                  [24, 181, 95],
                  [18, 190, 102]])
    print(X)
    y = [1, 1, 0, 1, 0, 0, 1, 1, 0, 1, 0]
    QI = ['age', 'weight']
    base_est = DecisionTreeClassifier()
    base_est.fit(X, y)
    predictions = base_est.predict(X)

    gen = GeneralizeToRepresentative(base_est, features=features, target_accuracy=0.5, quasi_identifiers=QI)
    gen.fit(X, predictions)
    transformed = gen.transform(X)
    print(X)
    print(transformed)


def test_minimizer_fit_pandas_QI(data):
    features = ['age', 'height', 'weight', 'sex', 'ola']
    X = [[23, 165, 65, 'f', 'aa'],
         [45, 158, 76, 'f', 'aa'],
         [56, 123, 78, 'f', 'bb'],
         [67, 154, 87, 'm', 'aa'],
         [45, 149, 45, 'f', 'bb'],
         [42, 166, 76, 'm', 'bb'],
         [73, 172, 85, 'm', 'bb'],
         [94, 168, 92, 'f', 'aa'],
         [69, 175, 95, 'm', 'aa'],
         [24, 181, 49, 'm', 'bb'],
         [18, 190, 69, 'm', 'bb']]

    y = [1, 1, 0, 1, 0, 0, 1, 1, 0, 1, 0]
    X = pd.DataFrame(X, columns=features)

    numeric_features = ["age", "height", "weight"]
=======
def test_minimizer_params_categorical(data):
    # Assume three features, age, sex and height, and boolean label
    cells = [{'id': 1, 'label': 0, 'ranges': {'age': {'start': None, 'end': None}},
              'categories': {'sex': ['f', 'm']}, 'hist': [2, 0],
              'representative': {'age': 45, 'height': 149, 'sex': 'f'},
              'untouched': ['height']},
             {'id': 3, 'label': 1, 'ranges': {'age': {'start': None, 'end': None}},
              'categories': {'sex': ['f', 'm']}, 'hist': [0, 3],
              'representative': {'age': 23, 'height': 165, 'sex': 'f'},
              'untouched': ['height']},
             {'id': 4, 'label': 0, 'ranges': {'age': {'start': None, 'end': None}},
              'categories': {'sex': ['f', 'm']}, 'hist': [1, 0],
              'representative': {'age': 18, 'height': 190, 'sex': 'm'},
              'untouched': ['height']}
             ]

    features = ['age', 'height', 'sex']
    X = [[23, 165, 'f'],
         [45, 158, 'f'],
         [56, 123, 'f'],
         [67, 154, 'm'],
         [45, 149, 'f'],
         [42, 166, 'm'],
         [73, 172, 'm'],
         [94, 168, 'f'],
         [69, 175, 'm'],
         [24, 181, 'm'],
         [18, 190, 'm']]

    y = [1, 1, 0, 1, 0, 0, 1, 1, 0, 1, 0]
    X = pd.DataFrame(X, columns=features)
    numeric_features = ["age", "height"]
>>>>>>> 115642b2
    numeric_transformer = Pipeline(
        steps=[('imputer', SimpleImputer(strategy='constant', fill_value=0))]
    )

<<<<<<< HEAD
    categorical_features = ["sex", "ola"]
=======
    categorical_features = ["sex"]
>>>>>>> 115642b2
    categorical_transformer = OneHotEncoder(handle_unknown="ignore")

    preprocessor = ColumnTransformer(
        transformers=[
            ("num", numeric_transformer, numeric_features),
            ("cat", categorical_transformer, categorical_features),
        ]
    )
    encoded = preprocessor.fit_transform(X)
    base_est = DecisionTreeClassifier()
    base_est.fit(encoded, y)
    predictions = base_est.predict(encoded)
    # Append classifier to preprocessing pipeline.
    # Now we have a full prediction pipeline.
<<<<<<< HEAD
    QI = ['age', 'weight', 'ola']
    gen = GeneralizeToRepresentative(base_est, features=features, target_accuracy=0.5,
                                     categorical_features=categorical_features, quasi_identifiers=QI)
    gen.fit(X, predictions)
    transformed = gen.transform(X)
    print(X)
    print(transformed)

=======
    gen = GeneralizeToRepresentative(base_est, features=features, target_accuracy=0.5,
                                     categorical_features=categorical_features)
    gen.fit(X, predictions)
    transformed = gen.transform(X)
    print(transformed)
>>>>>>> 115642b2
<|MERGE_RESOLUTION|>--- conflicted
+++ resolved
@@ -115,53 +115,6 @@
     print(transformed)
 
 
-<<<<<<< HEAD
-def test_minimizer_fit_QI(data):
-    features = ['age', 'height', 'weight']
-    X = np.array([[23, 165, 70],
-                  [45, 158, 67],
-                  [56, 123, 65],
-                  [67, 154, 90],
-                  [45, 149, 67],
-                  [42, 166, 58],
-                  [73, 172, 68],
-                  [94, 168, 69],
-                  [69, 175, 80],
-                  [24, 181, 95],
-                  [18, 190, 102]])
-    print(X)
-    y = [1, 1, 0, 1, 0, 0, 1, 1, 0, 1, 0]
-    QI = ['age', 'weight']
-    base_est = DecisionTreeClassifier()
-    base_est.fit(X, y)
-    predictions = base_est.predict(X)
-
-    gen = GeneralizeToRepresentative(base_est, features=features, target_accuracy=0.5, quasi_identifiers=QI)
-    gen.fit(X, predictions)
-    transformed = gen.transform(X)
-    print(X)
-    print(transformed)
-
-
-def test_minimizer_fit_pandas_QI(data):
-    features = ['age', 'height', 'weight', 'sex', 'ola']
-    X = [[23, 165, 65, 'f', 'aa'],
-         [45, 158, 76, 'f', 'aa'],
-         [56, 123, 78, 'f', 'bb'],
-         [67, 154, 87, 'm', 'aa'],
-         [45, 149, 45, 'f', 'bb'],
-         [42, 166, 76, 'm', 'bb'],
-         [73, 172, 85, 'm', 'bb'],
-         [94, 168, 92, 'f', 'aa'],
-         [69, 175, 95, 'm', 'aa'],
-         [24, 181, 49, 'm', 'bb'],
-         [18, 190, 69, 'm', 'bb']]
-
-    y = [1, 1, 0, 1, 0, 0, 1, 1, 0, 1, 0]
-    X = pd.DataFrame(X, columns=features)
-
-    numeric_features = ["age", "height", "weight"]
-=======
 def test_minimizer_params_categorical(data):
     # Assume three features, age, sex and height, and boolean label
     cells = [{'id': 1, 'label': 0, 'ranges': {'age': {'start': None, 'end': None}},
@@ -194,16 +147,11 @@
     y = [1, 1, 0, 1, 0, 0, 1, 1, 0, 1, 0]
     X = pd.DataFrame(X, columns=features)
     numeric_features = ["age", "height"]
->>>>>>> 115642b2
     numeric_transformer = Pipeline(
         steps=[('imputer', SimpleImputer(strategy='constant', fill_value=0))]
     )
 
-<<<<<<< HEAD
-    categorical_features = ["sex", "ola"]
-=======
     categorical_features = ["sex"]
->>>>>>> 115642b2
     categorical_transformer = OneHotEncoder(handle_unknown="ignore")
 
     preprocessor = ColumnTransformer(
@@ -218,7 +166,77 @@
     predictions = base_est.predict(encoded)
     # Append classifier to preprocessing pipeline.
     # Now we have a full prediction pipeline.
-<<<<<<< HEAD
+    gen = GeneralizeToRepresentative(base_est, features=features, target_accuracy=0.5,
+                                     categorical_features=categorical_features)
+    gen.fit(X, predictions)
+    transformed = gen.transform(X)
+    print(transformed)
+
+
+def test_minimizer_fit_QI(data):
+    features = ['age', 'height', 'weight']
+    X = np.array([[23, 165, 70],
+                  [45, 158, 67],
+                  [56, 123, 65],
+                  [67, 154, 90],
+                  [45, 149, 67],
+                  [42, 166, 58],
+                  [73, 172, 68],
+                  [94, 168, 69],
+                  [69, 175, 80],
+                  [24, 181, 95],
+                  [18, 190, 102]])
+    print(X)
+    y = [1, 1, 0, 1, 0, 0, 1, 1, 0, 1, 0]
+    QI = ['age', 'weight']
+    base_est = DecisionTreeClassifier()
+    base_est.fit(X, y)
+    predictions = base_est.predict(X)
+
+    gen = GeneralizeToRepresentative(base_est, features=features, target_accuracy=0.5, quasi_identifiers=QI)
+    gen.fit(X, predictions)
+    transformed = gen.transform(X)
+    print(X)
+    print(transformed)
+
+
+def test_minimizer_fit_pandas_QI(data):
+    features = ['age', 'height', 'weight', 'sex', 'ola']
+    X = [[23, 165, 65, 'f', 'aa'],
+         [45, 158, 76, 'f', 'aa'],
+         [56, 123, 78, 'f', 'bb'],
+         [67, 154, 87, 'm', 'aa'],
+         [45, 149, 45, 'f', 'bb'],
+         [42, 166, 76, 'm', 'bb'],
+         [73, 172, 85, 'm', 'bb'],
+         [94, 168, 92, 'f', 'aa'],
+         [69, 175, 95, 'm', 'aa'],
+         [24, 181, 49, 'm', 'bb'],
+         [18, 190, 69, 'm', 'bb']]
+
+    y = [1, 1, 0, 1, 0, 0, 1, 1, 0, 1, 0]
+    X = pd.DataFrame(X, columns=features)
+
+    numeric_features = ["age", "height", "weight"]
+    numeric_transformer = Pipeline(
+        steps=[('imputer', SimpleImputer(strategy='constant', fill_value=0))]
+    )
+
+    categorical_features = ["sex", "ola"]
+    categorical_transformer = OneHotEncoder(handle_unknown="ignore")
+
+    preprocessor = ColumnTransformer(
+        transformers=[
+            ("num", numeric_transformer, numeric_features),
+            ("cat", categorical_transformer, categorical_features),
+        ]
+    )
+    encoded = preprocessor.fit_transform(X)
+    base_est = DecisionTreeClassifier()
+    base_est.fit(encoded, y)
+    predictions = base_est.predict(encoded)
+    # Append classifier to preprocessing pipeline.
+    # Now we have a full prediction pipeline.
     QI = ['age', 'weight', 'ola']
     gen = GeneralizeToRepresentative(base_est, features=features, target_accuracy=0.5,
                                      categorical_features=categorical_features, quasi_identifiers=QI)
@@ -227,10 +245,3 @@
     print(X)
     print(transformed)
 
-=======
-    gen = GeneralizeToRepresentative(base_est, features=features, target_accuracy=0.5,
-                                     categorical_features=categorical_features)
-    gen.fit(X, predictions)
-    transformed = gen.transform(X)
-    print(transformed)
->>>>>>> 115642b2
