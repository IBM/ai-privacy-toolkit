import pytest
import numpy as np
import pandas as pd
from sklearn.compose import ColumnTransformer

from sklearn.datasets import load_boston
from sklearn.impute import SimpleImputer
from sklearn.linear_model import LogisticRegression
from sklearn.model_selection import train_test_split
from sklearn.pipeline import Pipeline
from sklearn.preprocessing import OneHotEncoder, StandardScaler

from apt.minimization import GeneralizeToRepresentative
from sklearn.tree import DecisionTreeClassifier
from apt.utils import get_iris_dataset, get_adult_dataset, get_nursery_dataset


@pytest.fixture
def data():
    return load_boston(return_X_y=True)


def test_minimizer_params(data):
    # Assume two features, age and height, and boolean label
    cells = [{"id": 1, "ranges": {"age": {"start": None, "end": 38}, "height": {"start": None, "end": 170}}, "label": 0,
              'categories': {}, "representative": {"age": 26, "height": 149}},
             {"id": 2, "ranges": {"age": {"start": 39, "end": None}, "height": {"start": None, "end": 170}}, "label": 1,
              'categories': {}, "representative": {"age": 58, "height": 163}},
             {"id": 3, "ranges": {"age": {"start": None, "end": 38}, "height": {"start": 171, "end": None}}, "label": 0,
              'categories': {}, "representative": {"age": 31, "height": 184}},
             {"id": 4, "ranges": {"age": {"start": 39, "end": None}, "height": {"start": 171, "end": None}}, "label": 1,
              'categories': {}, "representative": {"age": 45, "height": 176}}
             ]
    features = ['age', 'height']
    X = np.array([[23, 165],
                  [45, 158],
                  [18, 190]])
    print(X.dtype)
    y = [1, 1, 0]
    base_est = DecisionTreeClassifier()
    base_est.fit(X, y)

    gen = GeneralizeToRepresentative(base_est, features=features, cells=cells)
    gen.fit()
    transformed = gen.transform(X)
    print(transformed)


def test_minimizer_fit(data):
    features = ['age', 'height']
    X = np.array([[23, 165],
                  [45, 158],
                  [56, 123],
                  [67, 154],
                  [45, 149],
                  [42, 166],
                  [73, 172],
                  [94, 168],
                  [69, 175],
                  [24, 181],
                  [18, 190]])
    print(X)
    y = [1, 1, 0, 1, 0, 0, 1, 1, 0, 1, 0]
    base_est = DecisionTreeClassifier()
    base_est.fit(X, y)
    predictions = base_est.predict(X)

    gen = GeneralizeToRepresentative(base_est, features=features, target_accuracy=0.5)
    gen.fit(X, predictions)
    transformed = gen.transform(X)
    print(X)
    print(transformed)


def test_minimizer_fit_pandas(data):
    features = ['age', 'height', 'sex', 'ola']
    X = [[23, 165, 'f', 'aa'],
         [45, 158, 'f', 'aa'],
         [56, 123, 'f', 'bb'],
         [67, 154, 'm', 'aa'],
         [45, 149, 'f', 'bb'],
         [42, 166, 'm', 'bb'],
         [73, 172, 'm', 'bb'],
         [94, 168, 'f', 'aa'],
         [69, 175, 'm', 'aa'],
         [24, 181, 'm', 'bb'],
         [18, 190, 'm', 'bb']]
    y = [1, 1, 0, 1, 0, 0, 1, 1, 0, 1, 0]
    X = pd.DataFrame(X, columns=features)

    numeric_features = ["age", "height"]
    numeric_transformer = Pipeline(
        steps=[('imputer', SimpleImputer(strategy='constant', fill_value=0))]
    )

    categorical_features = ["sex", "ola"]
    categorical_transformer = OneHotEncoder(handle_unknown="ignore")

    preprocessor = ColumnTransformer(
        transformers=[
            ("num", numeric_transformer, numeric_features),
            ("cat", categorical_transformer, categorical_features),
        ]
    )
    encoded = preprocessor.fit_transform(X)
    base_est = DecisionTreeClassifier()
    base_est.fit(encoded, y)
    predictions = base_est.predict(encoded)
    # Append classifier to preprocessing pipeline.
    # Now we have a full prediction pipeline.
    gen = GeneralizeToRepresentative(base_est, features=features, target_accuracy=0.5,
                                     categorical_features=categorical_features)
    gen.fit(X, predictions)
    transformed = gen.transform(X)
    print(X)
    print(transformed)


def test_minimizer_params_categorical(data):
    # Assume three features, age, sex and height, and boolean label
    cells = [{'id': 1, 'label': 0, 'ranges': {'age': {'start': None, 'end': None}},
              'categories': {'sex': ['f', 'm']}, 'hist': [2, 0],
              'representative': {'age': 45, 'height': 149, 'sex': 'f'},
              'untouched': ['height']},
             {'id': 3, 'label': 1, 'ranges': {'age': {'start': None, 'end': None}},
              'categories': {'sex': ['f', 'm']}, 'hist': [0, 3],
              'representative': {'age': 23, 'height': 165, 'sex': 'f'},
              'untouched': ['height']},
             {'id': 4, 'label': 0, 'ranges': {'age': {'start': None, 'end': None}},
              'categories': {'sex': ['f', 'm']}, 'hist': [1, 0],
              'representative': {'age': 18, 'height': 190, 'sex': 'm'},
              'untouched': ['height']}
             ]

    features = ['age', 'height', 'sex']
    X = [[23, 165, 'f'],
         [45, 158, 'f'],
         [56, 123, 'f'],
         [67, 154, 'm'],
         [45, 149, 'f'],
         [42, 166, 'm'],
         [73, 172, 'm'],
         [94, 168, 'f'],
         [69, 175, 'm'],
         [24, 181, 'm'],
         [18, 190, 'm']]

    y = [1, 1, 0, 1, 0, 0, 1, 1, 0, 1, 0]
    X = pd.DataFrame(X, columns=features)
    numeric_features = ["age", "height"]
    numeric_transformer = Pipeline(
        steps=[('imputer', SimpleImputer(strategy='constant', fill_value=0))]
    )

    categorical_features = ["sex"]
    categorical_transformer = OneHotEncoder(handle_unknown="ignore")

    preprocessor = ColumnTransformer(
        transformers=[
            ("num", numeric_transformer, numeric_features),
            ("cat", categorical_transformer, categorical_features),
        ]
    )
    encoded = preprocessor.fit_transform(X)
    base_est = DecisionTreeClassifier()
    base_est.fit(encoded, y)
    predictions = base_est.predict(encoded)
    # Append classifier to preprocessing pipeline.
    # Now we have a full prediction pipeline.
    gen = GeneralizeToRepresentative(base_est, features=features, target_accuracy=0.5,
                                     categorical_features=categorical_features)
    gen.fit(X, predictions)
    transformed = gen.transform(X)
    print(transformed)


<<<<<<< HEAD
def test_minimizer_fit_QI(data):
    features = ['age', 'height', 'weight']
    X = np.array([[23, 165, 70],
                  [45, 158, 67],
                  [56, 123, 65],
                  [67, 154, 90],
                  [45, 149, 67],
                  [42, 166, 58],
                  [73, 172, 68],
                  [94, 168, 69],
                  [69, 175, 80],
                  [24, 181, 95],
                  [18, 190, 102]])
    print(X)
    y = [1, 1, 0, 1, 0, 0, 1, 1, 0, 1, 0]
    QI = ['age', 'weight']
    base_est = DecisionTreeClassifier()
    base_est.fit(X, y)
    predictions = base_est.predict(X)

    gen = GeneralizeToRepresentative(base_est, features=features, target_accuracy=0.5, quasi_identifiers=QI)
    gen.fit(X, predictions)
    transformed = gen.transform(X)
    print(X)
    print(transformed)


def test_minimizer_fit_pandas_QI(data):
    features = ['age', 'height', 'weight', 'sex', 'ola']
    X = [[23, 165, 65, 'f', 'aa'],
         [45, 158, 76, 'f', 'aa'],
         [56, 123, 78, 'f', 'bb'],
         [67, 154, 87, 'm', 'aa'],
         [45, 149, 45, 'f', 'bb'],
         [42, 166, 76, 'm', 'bb'],
         [73, 172, 85, 'm', 'bb'],
         [94, 168, 92, 'f', 'aa'],
         [69, 175, 95, 'm', 'aa'],
         [24, 181, 49, 'm', 'bb'],
         [18, 190, 69, 'm', 'bb']]

    y = [1, 1, 0, 1, 0, 0, 1, 1, 0, 1, 0]
    X = pd.DataFrame(X, columns=features)

    numeric_features = ["age", "height", "weight"]
    numeric_transformer = Pipeline(
        steps=[('imputer', SimpleImputer(strategy='constant', fill_value=0))]
    )

    categorical_features = ["sex", "ola"]
    categorical_transformer = OneHotEncoder(handle_unknown="ignore")

=======
def test_minimize_ndarray_iris():
    features = ['sepal length (cm)', 'sepal width (cm)', 'petal length (cm)', 'petal width (cm)']
    (x_train, y_train), _ = get_iris_dataset()
    model = DecisionTreeClassifier()
    model.fit(x_train, y_train)
    pred = model.predict(x_train)

    gen = GeneralizeToRepresentative(model, target_accuracy=0.7, features=features)
    gen.fit(x_train, pred)
    transformed = gen.transform(x_train)
    print(transformed)


def test_minimize_pandas_adult():
    (x_train, y_train), _ = get_adult_dataset()
    x_train = x_train.head(5000)
    y_train = y_train.head(5000)

    features = ['age', 'workclass', 'education-num', 'marital-status', 'occupation', 'relationship', 'race', 'sex',
                'capital-gain', 'capital-loss', 'hours-per-week', 'native-country']

    categorical_features = ['workclass', 'marital-status', 'occupation', 'relationship', 'race', 'sex',
                            'hours-per-week', 'native-country']

    numeric_features = [f for f in features if f not in categorical_features]
    numeric_transformer = Pipeline(
        steps=[('imputer', SimpleImputer(strategy='constant', fill_value=0))]
    )
    categorical_transformer = OneHotEncoder(handle_unknown="ignore", sparse=False)
>>>>>>> 4f0d0e9c
    preprocessor = ColumnTransformer(
        transformers=[
            ("num", numeric_transformer, numeric_features),
            ("cat", categorical_transformer, categorical_features),
        ]
    )
<<<<<<< HEAD
    encoded = preprocessor.fit_transform(X)
    base_est = DecisionTreeClassifier()
    base_est.fit(encoded, y)
    predictions = base_est.predict(encoded)
    # Append classifier to preprocessing pipeline.
    # Now we have a full prediction pipeline.
    QI = ['age', 'weight', 'ola']
    gen = GeneralizeToRepresentative(base_est, features=features, target_accuracy=0.5,
                                     categorical_features=categorical_features, quasi_identifiers=QI)
    gen.fit(X, predictions)
    transformed = gen.transform(X)
    print(X)
    print(transformed)

=======
    encoded = preprocessor.fit_transform(x_train)
    base_est = DecisionTreeClassifier()
    base_est.fit(encoded, y_train)
    predictions = base_est.predict(encoded)

    gen = GeneralizeToRepresentative(base_est, target_accuracy=0.8, features=features, categorical_features=categorical_features)
    gen.fit(x_train, predictions)
    transformed = gen.transform(x_train)
    print(transformed)
>>>>>>> 4f0d0e9c
<|MERGE_RESOLUTION|>--- conflicted
+++ resolved
@@ -12,7 +12,6 @@
 
 from apt.minimization import GeneralizeToRepresentative
 from sklearn.tree import DecisionTreeClassifier
-from apt.utils import get_iris_dataset, get_adult_dataset, get_nursery_dataset
 
 
 @pytest.fixture
@@ -174,7 +173,6 @@
     print(transformed)
 
 
-<<<<<<< HEAD
 def test_minimizer_fit_QI(data):
     features = ['age', 'height', 'weight']
     X = np.array([[23, 165, 70],
@@ -227,7 +225,29 @@
     categorical_features = ["sex", "ola"]
     categorical_transformer = OneHotEncoder(handle_unknown="ignore")
 
-=======
+    preprocessor = ColumnTransformer(
+        transformers=[
+            ("num", numeric_transformer, numeric_features),
+            ("cat", categorical_transformer, categorical_features),
+        ]
+    )
+    encoded = preprocessor.fit_transform(X)
+    base_est = DecisionTreeClassifier()
+    base_est.fit(encoded, y)
+    predictions = base_est.predict(encoded)
+    # Append classifier to preprocessing pipeline.
+    # Now we have a full prediction pipeline.
+    QI = ['age', 'weight', 'ola']
+    gen = GeneralizeToRepresentative(base_est, features=features, target_accuracy=0.5,
+                                     categorical_features=categorical_features, quasi_identifiers=QI)
+    gen.fit(X, predictions)
+    transformed = gen.transform(X)
+    print(X)
+    print(transformed)
+
+
+
+
 def test_minimize_ndarray_iris():
     features = ['sepal length (cm)', 'sepal width (cm)', 'petal length (cm)', 'petal width (cm)']
     (x_train, y_train), _ = get_iris_dataset()
@@ -257,29 +277,12 @@
         steps=[('imputer', SimpleImputer(strategy='constant', fill_value=0))]
     )
     categorical_transformer = OneHotEncoder(handle_unknown="ignore", sparse=False)
->>>>>>> 4f0d0e9c
-    preprocessor = ColumnTransformer(
-        transformers=[
-            ("num", numeric_transformer, numeric_features),
-            ("cat", categorical_transformer, categorical_features),
-        ]
-    )
-<<<<<<< HEAD
-    encoded = preprocessor.fit_transform(X)
-    base_est = DecisionTreeClassifier()
-    base_est.fit(encoded, y)
-    predictions = base_est.predict(encoded)
-    # Append classifier to preprocessing pipeline.
-    # Now we have a full prediction pipeline.
-    QI = ['age', 'weight', 'ola']
-    gen = GeneralizeToRepresentative(base_est, features=features, target_accuracy=0.5,
-                                     categorical_features=categorical_features, quasi_identifiers=QI)
-    gen.fit(X, predictions)
-    transformed = gen.transform(X)
-    print(X)
-    print(transformed)
-
-=======
+    preprocessor = ColumnTransformer(
+        transformers=[
+            ("num", numeric_transformer, numeric_features),
+            ("cat", categorical_transformer, categorical_features),
+        ]
+    )
     encoded = preprocessor.fit_transform(x_train)
     base_est = DecisionTreeClassifier()
     base_est.fit(encoded, y_train)
@@ -288,5 +291,4 @@
     gen = GeneralizeToRepresentative(base_est, target_accuracy=0.8, features=features, categorical_features=categorical_features)
     gen.fit(x_train, predictions)
     transformed = gen.transform(x_train)
-    print(transformed)
->>>>>>> 4f0d0e9c
+    print(transformed)