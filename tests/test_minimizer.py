--- conflicted
+++ resolved
@@ -12,12 +12,7 @@
 
 from apt.minimization import GeneralizeToRepresentative
 from sklearn.tree import DecisionTreeClassifier
-<<<<<<< HEAD
 from apt.utils import get_iris_dataset, get_adult_dataset, get_nursery_dataset, get_german_credit_dataset
-=======
-from apt.utils import get_iris_dataset, get_adult_dataset, get_nursery_dataset
->>>>>>> 2eb626c0
-
 
 @pytest.fixture
 def data():
@@ -39,10 +34,6 @@
     X = np.array([[23, 165],
                   [45, 158],
                   [18, 190]])
-<<<<<<< HEAD
-    print(X.dtype)
-=======
->>>>>>> 2eb626c0
     y = [1, 1, 0]
     base_est = DecisionTreeClassifier(random_state=0, min_samples_split=2,
                                       min_samples_leaf=1)
@@ -51,14 +42,7 @@
     gen = GeneralizeToRepresentative(base_est, features=features, cells=cells)
     gen.fit()
     transformed = gen.transform(X)
-<<<<<<< HEAD
-=======
-    expected_transformed = np.array([[26, 149],
-                                    [58, 163],
-                                    [31, 184]])
-    assert(np.array_equal(expected_transformed, transformed))
->>>>>>> 2eb626c0
-
+    
 
 def test_minimizer_fit(data):
     features = ['age', 'height']
@@ -84,11 +68,8 @@
     gen.fit(X, predictions)
     transformed = gen.transform(X)
     gener = gen.generalizations_
-<<<<<<< HEAD
     expexted_generalizations = {'ranges': {}, 'categories': {}, 'untouched': ['height', 'age']}
-=======
-    expexted_generalizations = {'ranges': {}, 'categories': {}, 'untouched': ['age', 'height']}
->>>>>>> 2eb626c0
+
     for key in expexted_generalizations['ranges']:
         assert (set(expexted_generalizations['ranges'][key]) == set(gener['ranges'][key]))
     for key in expexted_generalizations['categories']:
@@ -151,11 +132,8 @@
     gen.fit(X, predictions)
     transformed = gen.transform(X)
     gener = gen.generalizations_
-<<<<<<< HEAD
     expexted_generalizations = {'ranges': {'age': []}, 'categories': {}, 'untouched': ['ola', 'height', 'sex']}
-=======
-    expexted_generalizations = {'ranges': {'age': []}, 'categories': {}, 'untouched': ['sex', 'height', 'ola']}
->>>>>>> 2eb626c0
+
     for key in expexted_generalizations['ranges']:
         assert (set(expexted_generalizations['ranges'][key]) == set(gener['ranges'][key]))
     for key in expexted_generalizations['categories']:
@@ -225,7 +203,6 @@
     # Append classifier to preprocessing pipeline.
     # Now we have a full prediction pipeline.
     gen = GeneralizeToRepresentative(base_est, features=features, target_accuracy=0.5,
-<<<<<<< HEAD
                                      categorical_features=categorical_features, cells=cells)
     gen.fit(X, predictions)
     transformed = gen.transform(X)
@@ -324,23 +301,15 @@
     gener = gen.generalizations_
     expexted_generalizations = {'ranges': {'age': [], 'weight': [47.0]}, 'categories': {'ola': [['bb', 'aa']]},
                                 'untouched': ['height', 'sex']}
-=======
-                                     categorical_features=categorical_features)
-    gen.fit(X, predictions)
-    transformed = gen.transform(X)
-    gener = gen.generalizations_
-    expexted_generalizations = {'ranges': {'age': []}, 'categories': {}, 'untouched': ['height', 'sex']}
->>>>>>> 2eb626c0
-    for key in expexted_generalizations['ranges']:
-        assert (set(expexted_generalizations['ranges'][key]) == set(gener['ranges'][key]))
-    for key in expexted_generalizations['categories']:
-        assert (set([frozenset(sl) for sl in expexted_generalizations['categories'][key]]) ==
-                set([frozenset(sl) for sl in gener['categories'][key]]))
-    assert (set(expexted_generalizations['untouched']) == set(gener['untouched']))
-<<<<<<< HEAD
+
+    for key in expexted_generalizations['ranges']:
+        assert (set(expexted_generalizations['ranges'][key]) == set(gener['ranges'][key]))
+    for key in expexted_generalizations['categories']:
+        assert (set([frozenset(sl) for sl in expexted_generalizations['categories'][key]]) ==
+                set([frozenset(sl) for sl in gener['categories'][key]]))
+    assert (set(expexted_generalizations['untouched']) == set(gener['untouched']))
     assert (transformed.drop(QI, axis=1).equals(X.drop(QI, axis=1)))
-=======
->>>>>>> 2eb626c0
+
     modified_features = [f for f in features if
                          f in expexted_generalizations['categories'].keys() or f in expexted_generalizations[
                              'ranges'].keys()]
@@ -354,42 +323,27 @@
 def test_minimize_ndarray_iris():
     features = ['sepal length (cm)', 'sepal width (cm)', 'petal length (cm)', 'petal width (cm)']
     (x_train, y_train), _ = get_iris_dataset()
-<<<<<<< HEAD
-
     QI = [0, 2]
-=======
->>>>>>> 2eb626c0
     model = DecisionTreeClassifier(random_state=0, min_samples_split=2,
                                    min_samples_leaf=1)
     model.fit(x_train, y_train)
     pred = model.predict(x_train)
 
-<<<<<<< HEAD
     gen = GeneralizeToRepresentative(model, target_accuracy=0.3, features=features, features_to_minimize=QI)
     gen.fit(x_train, pred)
     transformed = gen.transform(x_train)
     gener = gen.generalizations_
     expexted_generalizations = {'ranges': {'sepal length (cm)': [], 'petal length (cm)': [2.449999988079071]},
                                 'categories': {}, 'untouched': ['petal width (cm)', 'sepal width (cm)']}
-=======
-    gen = GeneralizeToRepresentative(model, target_accuracy=0.7, features=features)
-    gen.fit(x_train, pred)
-    transformed = gen.transform(x_train)
-    gener = gen.generalizations_
-    expexted_generalizations = {
-        'ranges': {'sepal length (cm)': [5.0], 'sepal width (cm)': [], 'petal length (cm)': [4.950000047683716],
-                   'petal width (cm)': [0.800000011920929, 1.699999988079071]}, 'categories': {}, 'untouched': []}
->>>>>>> 2eb626c0
-    for key in expexted_generalizations['ranges']:
-        assert (set(expexted_generalizations['ranges'][key]) == set(gener['ranges'][key]))
-    for key in expexted_generalizations['categories']:
-        assert (set([frozenset(sl) for sl in expexted_generalizations['categories'][key]]) ==
-                set([frozenset(sl) for sl in gener['categories'][key]]))
-    assert (set(expexted_generalizations['untouched']) == set(gener['untouched']))
-<<<<<<< HEAD
+
+    for key in expexted_generalizations['ranges']:
+        assert (set(expexted_generalizations['ranges'][key]) == set(gener['ranges'][key]))
+    for key in expexted_generalizations['categories']:
+        assert (set([frozenset(sl) for sl in expexted_generalizations['categories'][key]]) ==
+                set([frozenset(sl) for sl in gener['categories'][key]]))
+    assert (set(expexted_generalizations['untouched']) == set(gener['untouched']))
     assert ((np.delete(transformed, QI, axis=1) == np.delete(x_train, QI, axis=1)).all())
-=======
->>>>>>> 2eb626c0
+
     modified_features = [f for f in features if
                          f in expexted_generalizations['categories'].keys() or f in expexted_generalizations[
                              'ranges'].keys()]
@@ -404,7 +358,6 @@
         assert (((transformed[indexes]) != (x_train[indexes])).any())
 
 
-<<<<<<< HEAD
 def test_minimize_pandas_adult():
     (x_train, y_train), _ = get_adult_dataset()
     x_train = x_train.head(1000)
@@ -419,16 +372,6 @@
     QI = ['age', 'workclass', 'education-num', 'marital-status', 'occupation', 'relationship', 'race', 'sex',
           'native-country']
 
-=======
-def test_minimize_pandas_nursery():
-    (x_train, y_train), _ = get_nursery_dataset()
-    x_train = x_train.astype(str)
-    x_train.reset_index(inplace=True, drop=True)
-    y_train.reset_index(inplace=True, drop=True)
-    QI = ["finance", "social", "health"]
-    features = ["parents", "has_nurs", "form", "children", "housing", "finance", "social", "health"]
-    categorical_features = ["parents", "has_nurs", "form", "housing", "finance", "social", "health", 'children']
->>>>>>> 2eb626c0
     numeric_features = [f for f in features if f not in categorical_features]
     numeric_transformer = Pipeline(
         steps=[('imputer', SimpleImputer(strategy='constant', fill_value=0))]
@@ -446,7 +389,6 @@
     base_est.fit(encoded, y_train)
     predictions = base_est.predict(encoded)
 
-<<<<<<< HEAD
     gen = GeneralizeToRepresentative(base_est, target_accuracy=0.7, features=features,
                                      categorical_features=categorical_features, features_to_minimize=QI)
     gen.fit(x_train, predictions)
@@ -465,31 +407,15 @@
         'native-country': [
             ['Euro_1', 'LatinAmerica', 'BritishCommonwealth', 'SouthAmerica', 'UnitedStates', 'China', 'Euro_2',
              'SE_Asia', 'Other', 'Unknown']]}, 'untouched': ['capital-loss', 'hours-per-week', 'capital-gain']}
-=======
-    gen = GeneralizeToRepresentative(base_est, target_accuracy=0.8, features=features,
-                                     categorical_features=categorical_features)
-    gen.fit(x_train, predictions)
-    transformed = gen.transform(x_train)
-    gener = gen.generalizations_
-    expexted_generalizations = {'ranges': {}, 'categories': {'parents': [['great_pret', 'pretentious', 'usual']],
-                                                             'has_nurs': [['critical', 'less_proper', 'proper'],
-                                                                          ['very_crit'], ['improper']], 'form': [
-            ['foster', 'completed', 'complete', 'incomplete']], 'housing': [['convenient', 'less_conv', 'critical']],
-                                                             'finance': [['convenient', 'inconv']],
-                                                             'social': [['problematic', 'nonprob', 'slightly_prob']],
-                                                             'health': [['priority'], ['recommended'], ['not_recom']],
-                                                             'children': [['2', '3', '4', '1']]}, 'untouched': []}
->>>>>>> 2eb626c0
-    for key in expexted_generalizations['ranges']:
-        assert (set(expexted_generalizations['ranges'][key]) == set(gener['ranges'][key]))
-    for key in expexted_generalizations['categories']:
-        assert (set([frozenset(sl) for sl in expexted_generalizations['categories'][key]]) ==
-                set([frozenset(sl) for sl in gener['categories'][key]]))
-    assert (set(expexted_generalizations['untouched']) == set(gener['untouched']))
-<<<<<<< HEAD
+
+    for key in expexted_generalizations['ranges']:
+        assert (set(expexted_generalizations['ranges'][key]) == set(gener['ranges'][key]))
+    for key in expexted_generalizations['categories']:
+        assert (set([frozenset(sl) for sl in expexted_generalizations['categories'][key]]) ==
+                set([frozenset(sl) for sl in gener['categories'][key]]))
+    assert (set(expexted_generalizations['untouched']) == set(gener['untouched']))
     assert (transformed.drop(QI, axis=1).equals(x_train.drop(QI, axis=1)))
-=======
->>>>>>> 2eb626c0
+
     modified_features = [f for f in features if
                          f in expexted_generalizations['categories'].keys() or f in expexted_generalizations[
                              'ranges'].keys()]
@@ -500,7 +426,6 @@
         assert (((transformed[modified_features]).equals(x_train[modified_features])) == False)
 
 
-<<<<<<< HEAD
 def test_german_credit_pandas():
     (x_train, y_train), (x_test, y_test) = get_german_credit_dataset()
     features = ["Existing_checking_account", "Duration_in_month", "Credit_history", "Purpose", "Credit_amount",
@@ -513,18 +438,7 @@
                             "Other_installment_plans", "Housing", "Job"]
     QI = ["Duration_in_month", "Credit_history", "Purpose", "debtors", "Property", "Other_installment_plans",
           "Housing", "Job"]
-=======
-def test_minimize_pandas_adult():
-    (x_train, y_train), _ = get_adult_dataset()
-    x_train = x_train.head(5000)
-    y_train = y_train.head(5000)
-
-    features = ['age', 'workclass', 'education-num', 'marital-status', 'occupation', 'relationship', 'race', 'sex',
-                'capital-gain', 'capital-loss', 'hours-per-week', 'native-country']
-
-    categorical_features = ['workclass', 'marital-status', 'occupation', 'relationship', 'race', 'sex',
-                            'native-country']
->>>>>>> 2eb626c0
+
 
     numeric_features = [f for f in features if f not in categorical_features]
     numeric_transformer = Pipeline(
@@ -543,7 +457,6 @@
     base_est.fit(encoded, y_train)
     predictions = base_est.predict(encoded)
 
-<<<<<<< HEAD
     gen = GeneralizeToRepresentative(base_est, target_accuracy=0.7, features=features,
                                      categorical_features=categorical_features, features_to_minimize=QI)
     gen.fit(x_train, predictions)
@@ -562,39 +475,15 @@
                                               'Number_of_existing_credits', 'N_people_being_liable_provide_maintenance',
                                               'Age', 'Existing_checking_account', 'Credit_amount',
                                               'Present_employment_since']}
-=======
-    gen = GeneralizeToRepresentative(base_est, target_accuracy=0.8, features=features,
-                                     categorical_features=categorical_features)
-    gen.fit(x_train, predictions)
-    transformed = gen.transform(x_train)
-    gener = gen.generalizations_
-    expexted_generalizations = {
-        'ranges': {'age': [20.0], 'education-num': [11.5, 12.5], 'capital-gain': [5095.5, 7139.5], 'capital-loss': [],
-                   'hours-per-week': []}, 'categories': {'workclass': [
-            ['Private', 'Without-pay', 'Self-emp-not-inc', '?', 'Federal-gov', 'Self-emp-inc', 'State-gov',
-             'Local-gov']], 'marital-status': [
-            ['Married-civ-spouse', 'Never-married', 'Widowed', 'Married-AF-spouse', 'Separated',
-             'Married-spouse-absent'], ['Divorced']], 'occupation': [
-            ['Transport-moving', 'Priv-house-serv', '?', 'Armed-Forces', 'Prof-specialty', 'Farming-fishing',
-             'Exec-managerial', 'Machine-op-inspct', 'Other-service', 'Sales', 'Protective-serv', 'Handlers-cleaners',
-             'Tech-support', 'Craft-repair', 'Adm-clerical']], 'relationship': [
-            ['Not-in-family', 'Own-child', 'Wife', 'Other-relative', 'Husband', 'Unmarried']], 'race': [
-            ['Other', 'Asian-Pac-Islander', 'Black', 'White', 'Amer-Indian-Eskimo']], 'sex': [['Male', 'Female']],
-            'native-country': [
-                ['LatinAmerica', 'Other', 'UnitedStates', 'SouthAmerica',
-                 'BritishCommonwealth', 'Euro_2', 'Unknown', 'China',
-                 'Euro_1', 'SE_Asia']]}, 'untouched': []}
->>>>>>> 2eb626c0
-    for key in expexted_generalizations['ranges']:
-        assert (set(expexted_generalizations['ranges'][key]) == set(gener['ranges'][key]))
-    for key in expexted_generalizations['categories']:
-        assert (set([frozenset(sl) for sl in expexted_generalizations['categories'][key]]) ==
-                set([frozenset(sl) for sl in gener['categories'][key]]))
-    assert (set(expexted_generalizations['untouched']) == set(gener['untouched']))
-<<<<<<< HEAD
+
+    for key in expexted_generalizations['ranges']:
+        assert (set(expexted_generalizations['ranges'][key]) == set(gener['ranges'][key]))
+    for key in expexted_generalizations['categories']:
+        assert (set([frozenset(sl) for sl in expexted_generalizations['categories'][key]]) ==
+                set([frozenset(sl) for sl in gener['categories'][key]]))
+    assert (set(expexted_generalizations['untouched']) == set(gener['untouched']))
     assert (transformed.drop(QI, axis=1).equals(x_train.drop(QI, axis=1)))
-=======
->>>>>>> 2eb626c0
+
     modified_features = [f for f in features if
                          f in expexted_generalizations['categories'].keys() or f in expexted_generalizations[
                              'ranges'].keys()]
