import pytest
import numpy as np
import pandas as pd
from sklearn.compose import ColumnTransformer

from sklearn.datasets import load_boston
from sklearn.impute import SimpleImputer
from sklearn.linear_model import LogisticRegression
from sklearn.model_selection import train_test_split
from sklearn.pipeline import Pipeline
from sklearn.preprocessing import OneHotEncoder, StandardScaler

from apt.minimization import GeneralizeToRepresentative
from sklearn.tree import DecisionTreeClassifier
from apt.utils import get_iris_dataset, get_adult_dataset, get_nursery_dataset


@pytest.fixture
def data():
    return load_boston(return_X_y=True)


def test_minimizer_params(data):
    # Assume two features, age and height, and boolean label
    cells = [{"id": 1, "ranges": {"age": {"start": None, "end": 38}, "height": {"start": None, "end": 170}}, "label": 0,
<<<<<<< HEAD
              "representative": {"age": 26, "height": 149}, "categories": {}},
             {"id": 2, "ranges": {"age": {"start": 39, "end": None}, "height": {"start": None, "end": 170}}, "label": 1,
              "representative": {"age": 58, "height": 163}, "categories": {}},
             {"id": 3, "ranges": {"age": {"start": None, "end": 38}, "height": {"start": 171, "end": None}}, "label": 0,
              "representative": {"age": 31, "height": 184}, "categories": {}},
             {"id": 4, "ranges": {"age": {"start": 39, "end": None}, "height": {"start": 171, "end": None}}, "label": 1,
              "representative": {"age": 45, "height": 176}, "categories": {}}
=======
              'categories': {}, "representative": {"age": 26, "height": 149}},
             {"id": 2, "ranges": {"age": {"start": 39, "end": None}, "height": {"start": None, "end": 170}}, "label": 1,
              'categories': {}, "representative": {"age": 58, "height": 163}},
             {"id": 3, "ranges": {"age": {"start": None, "end": 38}, "height": {"start": 171, "end": None}}, "label": 0,
              'categories': {}, "representative": {"age": 31, "height": 184}},
             {"id": 4, "ranges": {"age": {"start": 39, "end": None}, "height": {"start": 171, "end": None}}, "label": 1,
              'categories': {}, "representative": {"age": 45, "height": 176}}
>>>>>>> 4f0d0e9c
             ]
    features = ['age', 'height']
    X = np.array([[23, 165],
                  [45, 158],
                  [18, 190]])
    print(X.dtype)
    y = [1, 1, 0]
    base_est = DecisionTreeClassifier()
    base_est.fit(X, y)

    gen = GeneralizeToRepresentative(base_est, features=features, cells=cells)
    gen.fit()
    transformed = gen.transform(X)
    print(transformed)


def test_minimizer_fit(data):
    features = ['age', 'height']
    X = np.array([[23, 165],
                  [45, 158],
                  [56, 123],
                  [67, 154],
                  [45, 149],
                  [42, 166],
                  [73, 172],
                  [94, 168],
                  [69, 175],
                  [24, 181],
                  [18, 190]])
    print(X)
    y = [1, 1, 0, 1, 0, 0, 1, 1, 0, 1, 0]
    base_est = DecisionTreeClassifier()
    base_est.fit(X, y)
    predictions = base_est.predict(X)

    gen = GeneralizeToRepresentative(base_est, features=features, target_accuracy=0.5)
    gen.fit(X, predictions)
    transformed = gen.transform(X)
    print(X)
    print(transformed)


def test_minimizer_fit_pandas(data):
    features = ['age', 'height', 'sex', 'ola']
    X = [[23, 165, 'f', 'aa'],
         [45, 158, 'f', 'aa'],
         [56, 123, 'f', 'bb'],
         [67, 154, 'm', 'aa'],
         [45, 149, 'f', 'bb'],
         [42, 166, 'm', 'bb'],
         [73, 172, 'm', 'bb'],
         [94, 168, 'f', 'aa'],
         [69, 175, 'm', 'aa'],
         [24, 181, 'm', 'bb'],
         [18, 190, 'm', 'bb']]
    y = [1, 1, 0, 1, 0, 0, 1, 1, 0, 1, 0]
    X = pd.DataFrame(X, columns=features)

    numeric_features = ["age", "height"]
    numeric_transformer = Pipeline(
        steps=[('imputer', SimpleImputer(strategy='constant', fill_value=0))]
    )

    categorical_features = ["sex", "ola"]
    categorical_transformer = OneHotEncoder(handle_unknown="ignore")

    preprocessor = ColumnTransformer(
        transformers=[
            ("num", numeric_transformer, numeric_features),
            ("cat", categorical_transformer, categorical_features),
        ]
    )
    encoded = preprocessor.fit_transform(X)
    base_est = DecisionTreeClassifier()
    base_est.fit(encoded, y)
    predictions = base_est.predict(encoded)
    # Append classifier to preprocessing pipeline.
    # Now we have a full prediction pipeline.
    gen = GeneralizeToRepresentative(base_est, features=features, target_accuracy=0.5,
                                     categorical_features=categorical_features)
    gen.fit(X, predictions)
    transformed = gen.transform(X)
    print(X)
    print(transformed)


def test_minimizer_params_categorical(data):
    # Assume three features, age, sex and height, and boolean label
    cells = [{'id': 1, 'label': 0, 'ranges': {'age': {'start': None, 'end': None}},
              'categories': {'sex': ['f', 'm']}, 'hist': [2, 0],
              'representative': {'age': 45, 'height': 149, 'sex': 'f'},
              'untouched': ['height']},
             {'id': 3, 'label': 1, 'ranges': {'age': {'start': None, 'end': None}},
              'categories': {'sex': ['f', 'm']}, 'hist': [0, 3],
              'representative': {'age': 23, 'height': 165, 'sex': 'f'},
              'untouched': ['height']},
             {'id': 4, 'label': 0, 'ranges': {'age': {'start': None, 'end': None}},
              'categories': {'sex': ['f', 'm']}, 'hist': [1, 0],
              'representative': {'age': 18, 'height': 190, 'sex': 'm'},
              'untouched': ['height']}
             ]

    features = ['age', 'height', 'sex']
    X = [[23, 165, 'f'],
         [45, 158, 'f'],
         [56, 123, 'f'],
         [67, 154, 'm'],
         [45, 149, 'f'],
         [42, 166, 'm'],
         [73, 172, 'm'],
         [94, 168, 'f'],
         [69, 175, 'm'],
         [24, 181, 'm'],
         [18, 190, 'm']]

    y = [1, 1, 0, 1, 0, 0, 1, 1, 0, 1, 0]
    X = pd.DataFrame(X, columns=features)
    numeric_features = ["age", "height"]
    numeric_transformer = Pipeline(
        steps=[('imputer', SimpleImputer(strategy='constant', fill_value=0))]
    )

    categorical_features = ["sex"]
    categorical_transformer = OneHotEncoder(handle_unknown="ignore")

    preprocessor = ColumnTransformer(
        transformers=[
            ("num", numeric_transformer, numeric_features),
            ("cat", categorical_transformer, categorical_features),
        ]
    )
    encoded = preprocessor.fit_transform(X)
    base_est = DecisionTreeClassifier()
    base_est.fit(encoded, y)
    predictions = base_est.predict(encoded)
    # Append classifier to preprocessing pipeline.
    # Now we have a full prediction pipeline.
    gen = GeneralizeToRepresentative(base_est, features=features, target_accuracy=0.5,
                                     categorical_features=categorical_features)
    gen.fit(X, predictions)
    transformed = gen.transform(X)
    print(transformed)


<<<<<<< HEAD
def test_minimizer_fit_QI(data):
    features = ['age', 'height', 'weight']
    X = np.array([[23, 165, 70],
                  [45, 158, 67],
                  [56, 123, 65],
                  [67, 154, 90],
                  [45, 149, 67],
                  [42, 166, 58],
                  [73, 172, 68],
                  [94, 168, 69],
                  [69, 175, 80],
                  [24, 181, 95],
                  [18, 190, 102]])
    print(X)
    y = [1, 1, 0, 1, 0, 0, 1, 1, 0, 1, 0]
    QI = [0, 2]
    x_QI = X[:, QI]
    base_est = DecisionTreeClassifier()
    base_est.fit(x_QI, y)
    predictions = base_est.predict(x_QI)

    gen = GeneralizeToRepresentative(base_est, features=features, target_accuracy=0.5, quasi_identifiers=QI)
    gen.fit(X, predictions)
    transformed = gen.transform(X)
    print(X)
    print(transformed)


def test_minimizer_fit_pandas_QI(data):
    features = ['age', 'height', 'weight', 'sex', 'ola']
    X = [[23, 165, 65, 'f', 'aa'],
         [45, 158, 76, 'f', 'aa'],
         [56, 123, 78, 'f', 'bb'],
         [67, 154, 87, 'm', 'aa'],
         [45, 149, 45, 'f', 'bb'],
         [42, 166, 76, 'm', 'bb'],
         [73, 172, 85, 'm', 'bb'],
         [94, 168, 92, 'f', 'aa'],
         [69, 175, 95, 'm', 'aa'],
         [24, 181, 49, 'm', 'bb'],
         [18, 190, 69, 'm', 'bb']]

    y = [1, 1, 0, 1, 0, 0, 1, 1, 0, 1, 0]
    X = pd.DataFrame(X, columns=features)
    QI = ['age', 'weight', 'ola']
    x_QI = X.loc[:, QI]

    numeric_features = ["age", "weight"]
    numeric_transformer = Pipeline(
        steps=[('imputer', SimpleImputer(strategy='constant', fill_value=0))]
    )

    categorical_features = ["ola"]
    categorical_transformer = OneHotEncoder(handle_unknown="ignore")

=======
def test_minimize_ndarray_iris():
    features = ['sepal length (cm)', 'sepal width (cm)', 'petal length (cm)', 'petal width (cm)']
    (x_train, y_train), _ = get_iris_dataset()
    model = DecisionTreeClassifier()
    model.fit(x_train, y_train)
    pred = model.predict(x_train)

    gen = GeneralizeToRepresentative(model, target_accuracy=0.7, features=features)
    gen.fit(x_train, pred)
    transformed = gen.transform(x_train)
    print(transformed)


def test_minimize_pandas_adult():
    (x_train, y_train), _ = get_adult_dataset()
    x_train = x_train.head(5000)
    y_train = y_train.head(5000)

    features = ['age', 'workclass', 'education-num', 'marital-status', 'occupation', 'relationship', 'race', 'sex',
                'capital-gain', 'capital-loss', 'hours-per-week', 'native-country']

    categorical_features = ['workclass', 'marital-status', 'occupation', 'relationship', 'race', 'sex',
                            'hours-per-week', 'native-country']

    numeric_features = [f for f in features if f not in categorical_features]
    numeric_transformer = Pipeline(
        steps=[('imputer', SimpleImputer(strategy='constant', fill_value=0))]
    )
    categorical_transformer = OneHotEncoder(handle_unknown="ignore", sparse=False)
>>>>>>> 4f0d0e9c
    preprocessor = ColumnTransformer(
        transformers=[
            ("num", numeric_transformer, numeric_features),
            ("cat", categorical_transformer, categorical_features),
        ]
    )
<<<<<<< HEAD
    encoded = preprocessor.fit_transform(x_QI)
    base_est = DecisionTreeClassifier()
    base_est.fit(encoded, y)
    predictions = base_est.predict(encoded)
    # Append classifier to preprocessing pipeline.
    # Now we have a full prediction pipeline.
    gen = GeneralizeToRepresentative(base_est, features=features, target_accuracy=0.5,
                                     categorical_features=categorical_features, quasi_identifiers=QI)
    gen.fit(X, predictions)
    transformed = gen.transform(X)
    print(X)
    print(transformed)

=======
    encoded = preprocessor.fit_transform(x_train)
    base_est = DecisionTreeClassifier()
    base_est.fit(encoded, y_train)
    predictions = base_est.predict(encoded)

    gen = GeneralizeToRepresentative(base_est, target_accuracy=0.8, features=features, categorical_features=categorical_features)
    gen.fit(x_train, predictions)
    transformed = gen.transform(x_train)
    print(transformed)
>>>>>>> 4f0d0e9c
<|MERGE_RESOLUTION|>--- conflicted
+++ resolved
@@ -23,15 +23,6 @@
 def test_minimizer_params(data):
     # Assume two features, age and height, and boolean label
     cells = [{"id": 1, "ranges": {"age": {"start": None, "end": 38}, "height": {"start": None, "end": 170}}, "label": 0,
-<<<<<<< HEAD
-              "representative": {"age": 26, "height": 149}, "categories": {}},
-             {"id": 2, "ranges": {"age": {"start": 39, "end": None}, "height": {"start": None, "end": 170}}, "label": 1,
-              "representative": {"age": 58, "height": 163}, "categories": {}},
-             {"id": 3, "ranges": {"age": {"start": None, "end": 38}, "height": {"start": 171, "end": None}}, "label": 0,
-              "representative": {"age": 31, "height": 184}, "categories": {}},
-             {"id": 4, "ranges": {"age": {"start": 39, "end": None}, "height": {"start": 171, "end": None}}, "label": 1,
-              "representative": {"age": 45, "height": 176}, "categories": {}}
-=======
               'categories': {}, "representative": {"age": 26, "height": 149}},
              {"id": 2, "ranges": {"age": {"start": 39, "end": None}, "height": {"start": None, "end": 170}}, "label": 1,
               'categories': {}, "representative": {"age": 58, "height": 163}},
@@ -39,7 +30,6 @@
               'categories': {}, "representative": {"age": 31, "height": 184}},
              {"id": 4, "ranges": {"age": {"start": 39, "end": None}, "height": {"start": 171, "end": None}}, "label": 1,
               'categories': {}, "representative": {"age": 45, "height": 176}}
->>>>>>> 4f0d0e9c
              ]
     features = ['age', 'height']
     X = np.array([[23, 165],
@@ -184,7 +174,6 @@
     print(transformed)
 
 
-<<<<<<< HEAD
 def test_minimizer_fit_QI(data):
     features = ['age', 'height', 'weight']
     X = np.array([[23, 165, 70],
@@ -240,7 +229,28 @@
     categorical_features = ["ola"]
     categorical_transformer = OneHotEncoder(handle_unknown="ignore")
 
-=======
+    preprocessor = ColumnTransformer(
+        transformers=[
+            ("num", numeric_transformer, numeric_features),
+            ("cat", categorical_transformer, categorical_features),
+        ]
+    )
+    encoded = preprocessor.fit_transform(x_QI)
+    base_est = DecisionTreeClassifier()
+    base_est.fit(encoded, y)
+    predictions = base_est.predict(encoded)
+    # Append classifier to preprocessing pipeline.
+    # Now we have a full prediction pipeline.
+    gen = GeneralizeToRepresentative(base_est, features=features, target_accuracy=0.5,
+                                     categorical_features=categorical_features, quasi_identifiers=QI)
+    gen.fit(X, predictions)
+    transformed = gen.transform(X)
+    print(X)
+    print(transformed)
+
+
+
+
 def test_minimize_ndarray_iris():
     features = ['sepal length (cm)', 'sepal width (cm)', 'petal length (cm)', 'petal width (cm)']
     (x_train, y_train), _ = get_iris_dataset()
@@ -270,28 +280,12 @@
         steps=[('imputer', SimpleImputer(strategy='constant', fill_value=0))]
     )
     categorical_transformer = OneHotEncoder(handle_unknown="ignore", sparse=False)
->>>>>>> 4f0d0e9c
-    preprocessor = ColumnTransformer(
-        transformers=[
-            ("num", numeric_transformer, numeric_features),
-            ("cat", categorical_transformer, categorical_features),
-        ]
-    )
-<<<<<<< HEAD
-    encoded = preprocessor.fit_transform(x_QI)
-    base_est = DecisionTreeClassifier()
-    base_est.fit(encoded, y)
-    predictions = base_est.predict(encoded)
-    # Append classifier to preprocessing pipeline.
-    # Now we have a full prediction pipeline.
-    gen = GeneralizeToRepresentative(base_est, features=features, target_accuracy=0.5,
-                                     categorical_features=categorical_features, quasi_identifiers=QI)
-    gen.fit(X, predictions)
-    transformed = gen.transform(X)
-    print(X)
-    print(transformed)
-
-=======
+    preprocessor = ColumnTransformer(
+        transformers=[
+            ("num", numeric_transformer, numeric_features),
+            ("cat", categorical_transformer, categorical_features),
+        ]
+    )
     encoded = preprocessor.fit_transform(x_train)
     base_est = DecisionTreeClassifier()
     base_est.fit(encoded, y_train)
@@ -300,5 +294,4 @@
     gen = GeneralizeToRepresentative(base_est, target_accuracy=0.8, features=features, categorical_features=categorical_features)
     gen.fit(x_train, predictions)
     transformed = gen.transform(x_train)
-    print(transformed)
->>>>>>> 4f0d0e9c
+    print(transformed)