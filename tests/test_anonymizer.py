import pytest
import numpy as np
from sklearn.compose import ColumnTransformer
from sklearn.impute import SimpleImputer
from sklearn.pipeline import Pipeline
from sklearn.tree import DecisionTreeClassifier, DecisionTreeRegressor
from sklearn.preprocessing import OneHotEncoder

from apt.anonymization import Anonymize
<<<<<<< HEAD
from apt.utils.dataset_utils import get_iris_dataset, get_adult_dataset, get_nursery_dataset
from sklearn.datasets import load_diabetes
from sklearn.model_selection import train_test_split
from apt.utils.datasets import ArrayDataset, DATA_PANDAS_NUMPY_TYPE


def test_anonymize_ndarray_iris():
    (x_train, y_train), _ = get_iris_dataset()
=======
from apt.utils.dataset_utils import get_iris_dataset_np, get_adult_dataset_pd, get_nursery_dataset_pd
from sklearn.datasets import load_diabetes
from sklearn.model_selection import train_test_split
from apt.utils.datasets import ArrayDataset


def test_anonymize_ndarray_iris():
    (x_train, y_train), _ = get_iris_dataset_np()
>>>>>>> a9e2a35e

    model = DecisionTreeClassifier()
    model.fit(x_train, y_train)
    pred = model.predict(x_train)

    k = 10
    QI = [0, 2]
    anonymizer = Anonymize(k, QI, train_only_QI=True)
    anon = anonymizer.anonymize(ArrayDataset(x_train, pred))
    assert(len(np.unique(anon[:, QI], axis=0)) < len(np.unique(x_train[:, QI], axis=0)))
    _, counts_elements = np.unique(anon[:, QI], return_counts=True)
    assert (np.min(counts_elements) >= k)
    assert ((np.delete(anon, QI, axis=1) == np.delete(x_train, QI, axis=1)).all())


def test_anonymize_pandas_adult():
<<<<<<< HEAD
    (x_train, y_train), _ = get_adult_dataset()

    k = 100
    features = ['age', 'workclass', 'education-num', 'marital-status', 'occupation',
                'relationship', 'race', 'sex', 'capital-gain', 'capital-loss', 'hours-per-week', 'native-country']
=======
    (x_train, y_train), _ = get_adult_dataset_pd()

    k = 100
    features = ['age', 'workclass', 'education-num', 'marital-status', 'occupation', 'relationship', 'race', 'sex',
                'capital-gain', 'capital-loss', 'hours-per-week', 'native-country']
>>>>>>> a9e2a35e
    QI = ['age', 'workclass', 'education-num', 'marital-status', 'occupation', 'relationship', 'race', 'sex',
          'native-country']
    categorical_features = ['workclass', 'marital-status', 'occupation', 'relationship', 'race', 'sex',
                            'native-country']
    # prepare data for DT
    numeric_features = [f for f in features if f not in categorical_features]
    numeric_transformer = Pipeline(
        steps=[('imputer', SimpleImputer(strategy='constant', fill_value=0))]
    )
    categorical_transformer = OneHotEncoder(handle_unknown="ignore", sparse=False)
    preprocessor = ColumnTransformer(
        transformers=[
            ("num", numeric_transformer, numeric_features),
            ("cat", categorical_transformer, categorical_features),
        ]
    )
    encoded = preprocessor.fit_transform(x_train)
    model = DecisionTreeClassifier()
    model.fit(encoded, y_train)
    pred = model.predict(encoded)

    anonymizer = Anonymize(k, QI, categorical_features=categorical_features)
    anon = anonymizer.anonymize(ArrayDataset(x_train, pred, features))

    assert(anon.loc[:, QI].drop_duplicates().shape[0] < x_train.loc[:, QI].drop_duplicates().shape[0])
    assert (anon.loc[:, QI].value_counts().min() >= k)
    np.testing.assert_array_equal(anon.drop(QI, axis=1), x_train.drop(QI, axis=1))
<<<<<<< HEAD
=======

>>>>>>> a9e2a35e

def test_anonymize_pandas_nursery():
    (x_train, y_train), _ = get_nursery_dataset_pd()
    x_train = x_train.astype(str)

    k = 100
    features = ["parents", "has_nurs", "form", "children", "housing", "finance", "social", "health"]
    QI = ["finance", "social", "health"]
    categorical_features = ["parents", "has_nurs", "form", "housing", "finance", "social", "health", 'children']
    # prepare data for DT
    numeric_features = [f for f in features if f not in categorical_features]
    numeric_transformer = Pipeline(
        steps=[('imputer', SimpleImputer(strategy='constant', fill_value=0))]
    )
    categorical_transformer = OneHotEncoder(handle_unknown="ignore", sparse=False)
    preprocessor = ColumnTransformer(
        transformers=[
            ("num", numeric_transformer, numeric_features),
            ("cat", categorical_transformer, categorical_features),
        ]
    )
    encoded = preprocessor.fit_transform(x_train)
    model = DecisionTreeClassifier()
    model.fit(encoded, y_train)
    pred = model.predict(encoded)

    anonymizer = Anonymize(k, QI, categorical_features=categorical_features, train_only_QI=True)
    anon = anonymizer.anonymize(ArrayDataset(x_train, pred))

    assert(anon.loc[:, QI].drop_duplicates().shape[0] < x_train.loc[:, QI].drop_duplicates().shape[0])
    assert (anon.loc[:, QI].value_counts().min() >= k)
    np.testing.assert_array_equal(anon.drop(QI, axis=1), x_train.drop(QI, axis=1))


def test_regression():
    dataset = load_diabetes()
    x_train, x_test, y_train, y_test = train_test_split(dataset.data, dataset.target, test_size=0.5, random_state=14)

    model = DecisionTreeRegressor(random_state=10, min_samples_split=2)
    model.fit(x_train, y_train)
    pred = model.predict(x_train)
    k = 10
    QI = [0, 2, 5, 8]
    anonymizer = Anonymize(k, QI, is_regression=True, train_only_QI=True)
    anon = anonymizer.anonymize(ArrayDataset(x_train, pred))
    print('Base model accuracy (R2 score): ', model.score(x_test, y_test))
    model.fit(anon, y_train)
    print('Base model accuracy (R2 score) after anonymization: ', model.score(x_test, y_test))
    assert(len(np.unique(anon[:, QI], axis=0)) < len(np.unique(x_train[:, QI], axis=0)))
    _, counts_elements = np.unique(anon[:, QI], return_counts=True)
    assert (np.min(counts_elements) >= k)
    assert ((np.delete(anon, QI, axis=1) == np.delete(x_train, QI, axis=1)).all())


def test_errors():
    with pytest.raises(ValueError):
        Anonymize(1, [0, 2])
    with pytest.raises(ValueError):
        Anonymize(2, [])
    with pytest.raises(ValueError):
        Anonymize(2, None)
    anonymizer = Anonymize(10, [0, 2])
    (x_train, y_train), (x_test, y_test) = get_iris_dataset_np()
    with pytest.raises(ValueError):
        anonymizer.anonymize(dataset=ArrayDataset(x_train, y_test))
<<<<<<< HEAD
    (x_train, y_train), _ = get_adult_dataset()
=======
    (x_train, y_train), _ = get_adult_dataset_pd()
>>>>>>> a9e2a35e
    with pytest.raises(ValueError):
        anonymizer.anonymize(dataset=ArrayDataset(x_train, y_test))<|MERGE_RESOLUTION|>--- conflicted
+++ resolved
@@ -7,16 +7,6 @@
 from sklearn.preprocessing import OneHotEncoder
 
 from apt.anonymization import Anonymize
-<<<<<<< HEAD
-from apt.utils.dataset_utils import get_iris_dataset, get_adult_dataset, get_nursery_dataset
-from sklearn.datasets import load_diabetes
-from sklearn.model_selection import train_test_split
-from apt.utils.datasets import ArrayDataset, DATA_PANDAS_NUMPY_TYPE
-
-
-def test_anonymize_ndarray_iris():
-    (x_train, y_train), _ = get_iris_dataset()
-=======
 from apt.utils.dataset_utils import get_iris_dataset_np, get_adult_dataset_pd, get_nursery_dataset_pd
 from sklearn.datasets import load_diabetes
 from sklearn.model_selection import train_test_split
@@ -25,7 +15,6 @@
 
 def test_anonymize_ndarray_iris():
     (x_train, y_train), _ = get_iris_dataset_np()
->>>>>>> a9e2a35e
 
     model = DecisionTreeClassifier()
     model.fit(x_train, y_train)
@@ -42,19 +31,11 @@
 
 
 def test_anonymize_pandas_adult():
-<<<<<<< HEAD
-    (x_train, y_train), _ = get_adult_dataset()
-
-    k = 100
-    features = ['age', 'workclass', 'education-num', 'marital-status', 'occupation',
-                'relationship', 'race', 'sex', 'capital-gain', 'capital-loss', 'hours-per-week', 'native-country']
-=======
     (x_train, y_train), _ = get_adult_dataset_pd()
 
     k = 100
     features = ['age', 'workclass', 'education-num', 'marital-status', 'occupation', 'relationship', 'race', 'sex',
                 'capital-gain', 'capital-loss', 'hours-per-week', 'native-country']
->>>>>>> a9e2a35e
     QI = ['age', 'workclass', 'education-num', 'marital-status', 'occupation', 'relationship', 'race', 'sex',
           'native-country']
     categorical_features = ['workclass', 'marital-status', 'occupation', 'relationship', 'race', 'sex',
@@ -82,10 +63,7 @@
     assert(anon.loc[:, QI].drop_duplicates().shape[0] < x_train.loc[:, QI].drop_duplicates().shape[0])
     assert (anon.loc[:, QI].value_counts().min() >= k)
     np.testing.assert_array_equal(anon.drop(QI, axis=1), x_train.drop(QI, axis=1))
-<<<<<<< HEAD
-=======
 
->>>>>>> a9e2a35e
 
 def test_anonymize_pandas_nursery():
     (x_train, y_train), _ = get_nursery_dataset_pd()
@@ -151,10 +129,6 @@
     (x_train, y_train), (x_test, y_test) = get_iris_dataset_np()
     with pytest.raises(ValueError):
         anonymizer.anonymize(dataset=ArrayDataset(x_train, y_test))
-<<<<<<< HEAD
-    (x_train, y_train), _ = get_adult_dataset()
-=======
     (x_train, y_train), _ = get_adult_dataset_pd()
->>>>>>> a9e2a35e
     with pytest.raises(ValueError):
         anonymizer.anonymize(dataset=ArrayDataset(x_train, y_test))