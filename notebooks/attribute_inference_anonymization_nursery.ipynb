--- conflicted
+++ resolved
@@ -29,23 +29,198 @@
   },
   {
    "cell_type": "code",
-<<<<<<< HEAD
-   "execution_count": 1,
-=======
    "execution_count": 121,
->>>>>>> a9e2a35e
    "metadata": {},
    "outputs": [
     {
      "data": {
-      "text/plain": "           parents     has_nurs        form children     housing     finance  \\\n8450   pretentious    very_crit      foster        1   less_conv  convenient   \n12147   great_pret    very_crit    complete        1    critical      inconv   \n2780         usual     critical    complete        4   less_conv  convenient   \n11924   great_pret     critical      foster        1    critical  convenient   \n59           usual       proper    complete        2  convenient  convenient   \n...            ...          ...         ...      ...         ...         ...   \n5193   pretentious  less_proper    complete        1  convenient      inconv   \n1375         usual  less_proper  incomplete        2   less_conv  convenient   \n10318   great_pret  less_proper      foster        4  convenient  convenient   \n6396   pretentious     improper   completed        3   less_conv  convenient   \n485          usual       proper  incomplete        1    critical      inconv   \n\n       social       health  \n8450        1    not_recom  \n12147       1  recommended  \n2780        1    not_recom  \n11924       1    not_recom  \n59          0    not_recom  \n...       ...          ...  \n5193        0  recommended  \n1375        1     priority  \n10318       0     priority  \n6396        1  recommended  \n485         1    not_recom  \n\n[10366 rows x 8 columns]",
-      "text/html": "<div>\n<style scoped>\n    .dataframe tbody tr th:only-of-type {\n        vertical-align: middle;\n    }\n\n    .dataframe tbody tr th {\n        vertical-align: top;\n    }\n\n    .dataframe thead th {\n        text-align: right;\n    }\n</style>\n<table border=\"1\" class=\"dataframe\">\n  <thead>\n    <tr style=\"text-align: right;\">\n      <th></th>\n      <th>parents</th>\n      <th>has_nurs</th>\n      <th>form</th>\n      <th>children</th>\n      <th>housing</th>\n      <th>finance</th>\n      <th>social</th>\n      <th>health</th>\n    </tr>\n  </thead>\n  <tbody>\n    <tr>\n      <th>8450</th>\n      <td>pretentious</td>\n      <td>very_crit</td>\n      <td>foster</td>\n      <td>1</td>\n      <td>less_conv</td>\n      <td>convenient</td>\n      <td>1</td>\n      <td>not_recom</td>\n    </tr>\n    <tr>\n      <th>12147</th>\n      <td>great_pret</td>\n      <td>very_crit</td>\n      <td>complete</td>\n      <td>1</td>\n      <td>critical</td>\n      <td>inconv</td>\n      <td>1</td>\n      <td>recommended</td>\n    </tr>\n    <tr>\n      <th>2780</th>\n      <td>usual</td>\n      <td>critical</td>\n      <td>complete</td>\n      <td>4</td>\n      <td>less_conv</td>\n      <td>convenient</td>\n      <td>1</td>\n      <td>not_recom</td>\n    </tr>\n    <tr>\n      <th>11924</th>\n      <td>great_pret</td>\n      <td>critical</td>\n      <td>foster</td>\n      <td>1</td>\n      <td>critical</td>\n      <td>convenient</td>\n      <td>1</td>\n      <td>not_recom</td>\n    </tr>\n    <tr>\n      <th>59</th>\n      <td>usual</td>\n      <td>proper</td>\n      <td>complete</td>\n      <td>2</td>\n      <td>convenient</td>\n      <td>convenient</td>\n      <td>0</td>\n      <td>not_recom</td>\n    </tr>\n    <tr>\n      <th>...</th>\n      <td>...</td>\n      <td>...</td>\n      <td>...</td>\n      <td>...</td>\n      <td>...</td>\n      <td>...</td>\n      <td>...</td>\n      <td>...</td>\n    </tr>\n    <tr>\n      <th>5193</th>\n      <td>pretentious</td>\n      <td>less_proper</td>\n      <td>complete</td>\n      <td>1</td>\n      <td>convenient</td>\n      <td>inconv</td>\n      <td>0</td>\n      <td>recommended</td>\n    </tr>\n    <tr>\n      <th>1375</th>\n      <td>usual</td>\n      <td>less_proper</td>\n      <td>incomplete</td>\n      <td>2</td>\n      <td>less_conv</td>\n      <td>convenient</td>\n      <td>1</td>\n      <td>priority</td>\n    </tr>\n    <tr>\n      <th>10318</th>\n      <td>great_pret</td>\n      <td>less_proper</td>\n      <td>foster</td>\n      <td>4</td>\n      <td>convenient</td>\n      <td>convenient</td>\n      <td>0</td>\n      <td>priority</td>\n    </tr>\n    <tr>\n      <th>6396</th>\n      <td>pretentious</td>\n      <td>improper</td>\n      <td>completed</td>\n      <td>3</td>\n      <td>less_conv</td>\n      <td>convenient</td>\n      <td>1</td>\n      <td>recommended</td>\n    </tr>\n    <tr>\n      <th>485</th>\n      <td>usual</td>\n      <td>proper</td>\n      <td>incomplete</td>\n      <td>1</td>\n      <td>critical</td>\n      <td>inconv</td>\n      <td>1</td>\n      <td>not_recom</td>\n    </tr>\n  </tbody>\n</table>\n<p>10366 rows × 8 columns</p>\n</div>"
+      "text/html": [
+       "<div>\n",
+       "<style scoped>\n",
+       "    .dataframe tbody tr th:only-of-type {\n",
+       "        vertical-align: middle;\n",
+       "    }\n",
+       "\n",
+       "    .dataframe tbody tr th {\n",
+       "        vertical-align: top;\n",
+       "    }\n",
+       "\n",
+       "    .dataframe thead th {\n",
+       "        text-align: right;\n",
+       "    }\n",
+       "</style>\n",
+       "<table border=\"1\" class=\"dataframe\">\n",
+       "  <thead>\n",
+       "    <tr style=\"text-align: right;\">\n",
+       "      <th></th>\n",
+       "      <th>parents</th>\n",
+       "      <th>has_nurs</th>\n",
+       "      <th>form</th>\n",
+       "      <th>children</th>\n",
+       "      <th>housing</th>\n",
+       "      <th>finance</th>\n",
+       "      <th>social</th>\n",
+       "      <th>health</th>\n",
+       "    </tr>\n",
+       "  </thead>\n",
+       "  <tbody>\n",
+       "    <tr>\n",
+       "      <th>8450</th>\n",
+       "      <td>pretentious</td>\n",
+       "      <td>very_crit</td>\n",
+       "      <td>foster</td>\n",
+       "      <td>1</td>\n",
+       "      <td>less_conv</td>\n",
+       "      <td>convenient</td>\n",
+       "      <td>1</td>\n",
+       "      <td>not_recom</td>\n",
+       "    </tr>\n",
+       "    <tr>\n",
+       "      <th>12147</th>\n",
+       "      <td>great_pret</td>\n",
+       "      <td>very_crit</td>\n",
+       "      <td>complete</td>\n",
+       "      <td>1</td>\n",
+       "      <td>critical</td>\n",
+       "      <td>inconv</td>\n",
+       "      <td>1</td>\n",
+       "      <td>recommended</td>\n",
+       "    </tr>\n",
+       "    <tr>\n",
+       "      <th>2780</th>\n",
+       "      <td>usual</td>\n",
+       "      <td>critical</td>\n",
+       "      <td>complete</td>\n",
+       "      <td>4</td>\n",
+       "      <td>less_conv</td>\n",
+       "      <td>convenient</td>\n",
+       "      <td>1</td>\n",
+       "      <td>not_recom</td>\n",
+       "    </tr>\n",
+       "    <tr>\n",
+       "      <th>11924</th>\n",
+       "      <td>great_pret</td>\n",
+       "      <td>critical</td>\n",
+       "      <td>foster</td>\n",
+       "      <td>1</td>\n",
+       "      <td>critical</td>\n",
+       "      <td>convenient</td>\n",
+       "      <td>1</td>\n",
+       "      <td>not_recom</td>\n",
+       "    </tr>\n",
+       "    <tr>\n",
+       "      <th>59</th>\n",
+       "      <td>usual</td>\n",
+       "      <td>proper</td>\n",
+       "      <td>complete</td>\n",
+       "      <td>2</td>\n",
+       "      <td>convenient</td>\n",
+       "      <td>convenient</td>\n",
+       "      <td>0</td>\n",
+       "      <td>not_recom</td>\n",
+       "    </tr>\n",
+       "    <tr>\n",
+       "      <th>...</th>\n",
+       "      <td>...</td>\n",
+       "      <td>...</td>\n",
+       "      <td>...</td>\n",
+       "      <td>...</td>\n",
+       "      <td>...</td>\n",
+       "      <td>...</td>\n",
+       "      <td>...</td>\n",
+       "      <td>...</td>\n",
+       "    </tr>\n",
+       "    <tr>\n",
+       "      <th>5193</th>\n",
+       "      <td>pretentious</td>\n",
+       "      <td>less_proper</td>\n",
+       "      <td>complete</td>\n",
+       "      <td>1</td>\n",
+       "      <td>convenient</td>\n",
+       "      <td>inconv</td>\n",
+       "      <td>0</td>\n",
+       "      <td>recommended</td>\n",
+       "    </tr>\n",
+       "    <tr>\n",
+       "      <th>1375</th>\n",
+       "      <td>usual</td>\n",
+       "      <td>less_proper</td>\n",
+       "      <td>incomplete</td>\n",
+       "      <td>2</td>\n",
+       "      <td>less_conv</td>\n",
+       "      <td>convenient</td>\n",
+       "      <td>1</td>\n",
+       "      <td>priority</td>\n",
+       "    </tr>\n",
+       "    <tr>\n",
+       "      <th>10318</th>\n",
+       "      <td>great_pret</td>\n",
+       "      <td>less_proper</td>\n",
+       "      <td>foster</td>\n",
+       "      <td>4</td>\n",
+       "      <td>convenient</td>\n",
+       "      <td>convenient</td>\n",
+       "      <td>0</td>\n",
+       "      <td>priority</td>\n",
+       "    </tr>\n",
+       "    <tr>\n",
+       "      <th>6396</th>\n",
+       "      <td>pretentious</td>\n",
+       "      <td>improper</td>\n",
+       "      <td>completed</td>\n",
+       "      <td>3</td>\n",
+       "      <td>less_conv</td>\n",
+       "      <td>convenient</td>\n",
+       "      <td>1</td>\n",
+       "      <td>recommended</td>\n",
+       "    </tr>\n",
+       "    <tr>\n",
+       "      <th>485</th>\n",
+       "      <td>usual</td>\n",
+       "      <td>proper</td>\n",
+       "      <td>incomplete</td>\n",
+       "      <td>1</td>\n",
+       "      <td>critical</td>\n",
+       "      <td>inconv</td>\n",
+       "      <td>1</td>\n",
+       "      <td>not_recom</td>\n",
+       "    </tr>\n",
+       "  </tbody>\n",
+       "</table>\n",
+       "<p>10366 rows × 8 columns</p>\n",
+       "</div>"
+      ],
+      "text/plain": [
+       "           parents     has_nurs        form children     housing     finance  \\\n",
+       "8450   pretentious    very_crit      foster        1   less_conv  convenient   \n",
+       "12147   great_pret    very_crit    complete        1    critical      inconv   \n",
+       "2780         usual     critical    complete        4   less_conv  convenient   \n",
+       "11924   great_pret     critical      foster        1    critical  convenient   \n",
+       "59           usual       proper    complete        2  convenient  convenient   \n",
+       "...            ...          ...         ...      ...         ...         ...   \n",
+       "5193   pretentious  less_proper    complete        1  convenient      inconv   \n",
+       "1375         usual  less_proper  incomplete        2   less_conv  convenient   \n",
+       "10318   great_pret  less_proper      foster        4  convenient  convenient   \n",
+       "6396   pretentious     improper   completed        3   less_conv  convenient   \n",
+       "485          usual       proper  incomplete        1    critical      inconv   \n",
+       "\n",
+       "       social       health  \n",
+       "8450        1    not_recom  \n",
+       "12147       1  recommended  \n",
+       "2780        1    not_recom  \n",
+       "11924       1    not_recom  \n",
+       "59          0    not_recom  \n",
+       "...       ...          ...  \n",
+       "5193        0  recommended  \n",
+       "1375        1     priority  \n",
+       "10318       0     priority  \n",
+       "6396        1  recommended  \n",
+       "485         1    not_recom  \n",
+       "\n",
+       "[10366 rows x 8 columns]"
+      ]
      },
-<<<<<<< HEAD
-     "execution_count": 1,
-=======
      "execution_count": 121,
->>>>>>> a9e2a35e
      "metadata": {},
      "output_type": "execute_result"
     }
@@ -55,11 +230,7 @@
     "import sys\n",
     "sys.path.insert(0, os.path.abspath('..'))\n",
     "\n",
-<<<<<<< HEAD
-    "from apt.utils.dataset_utils import get_nursery_dataset\n",
-=======
     "from apt.utils.dataset_utils import get_nursery_dataset_pd\n",
->>>>>>> a9e2a35e
     "\n",
     "(x_train, y_train), (x_test, y_test) = get_nursery_dataset_pd(transform_social=True)\n",
     "\n",
@@ -75,11 +246,7 @@
   },
   {
    "cell_type": "code",
-<<<<<<< HEAD
-   "execution_count": 2,
-=======
    "execution_count": 122,
->>>>>>> a9e2a35e
    "metadata": {},
    "outputs": [
     {
@@ -98,12 +265,6 @@
     "from sklearn.impute import SimpleImputer\n",
     "from sklearn.pipeline import Pipeline\n",
     "\n",
-<<<<<<< HEAD
-    "x_train_str = x_train.astype(str)\n",
-    "train_encoded = OneHotEncoder(sparse=False).fit_transform(x_train_str)\n",
-    "x_test_str = x_test.astype(str)\n",
-    "test_encoded = OneHotEncoder(sparse=False).fit_transform(x_test_str)\n",
-=======
     "numeric_features = ['social']\n",
     "categorical_features = ['children', 'parents', 'has_nurs', 'form', 'housing', 'finance', 'health']\n",
     "numeric_transformer = Pipeline(\n",
@@ -119,7 +280,6 @@
     "\n",
     "train_encoded = preprocessor.fit_transform(x_train)\n",
     "test_encoded = preprocessor.transform(x_test)\n",
->>>>>>> a9e2a35e
     "    \n",
     "model = DecisionTreeClassifier()\n",
     "model.fit(train_encoded, y_train)\n",
@@ -141,11 +301,7 @@
   },
   {
    "cell_type": "code",
-<<<<<<< HEAD
-   "execution_count": 3,
-=======
    "execution_count": 123,
->>>>>>> a9e2a35e
    "metadata": {},
    "outputs": [],
    "source": [
@@ -182,22 +338,14 @@
   },
   {
    "cell_type": "code",
-<<<<<<< HEAD
-   "execution_count": 4,
-=======
    "execution_count": 124,
->>>>>>> a9e2a35e
-   "metadata": {},
-   "outputs": [
-    {
-     "name": "stdout",
-     "output_type": "stream",
-     "text": [
-<<<<<<< HEAD
-      "1.0\n"
-=======
+   "metadata": {},
+   "outputs": [
+    {
+     "name": "stdout",
+     "output_type": "stream",
+     "text": [
       "0.6000385876905268\n"
->>>>>>> a9e2a35e
      ]
     }
    ],
@@ -228,18 +376,14 @@
   },
   {
    "cell_type": "code",
-<<<<<<< HEAD
-   "execution_count": 5,
-=======
    "execution_count": 125,
->>>>>>> a9e2a35e
-   "metadata": {},
-   "outputs": [
-    {
-     "name": "stdout",
-     "output_type": "stream",
-     "text": [
-      "0.5122515917422342\n"
+   "metadata": {},
+   "outputs": [
+    {
+     "name": "stdout",
+     "output_type": "stream",
+     "text": [
+      "0.6980513216284006\n"
      ]
     }
    ],
@@ -279,21 +423,11 @@
   },
   {
    "cell_type": "code",
-<<<<<<< HEAD
-   "execution_count": 6,
-=======
    "execution_count": 126,
->>>>>>> a9e2a35e
    "metadata": {},
    "outputs": [
     {
      "data": {
-<<<<<<< HEAD
-      "text/plain": "           parents     has_nurs        form children     housing     finance  \\\n0      pretentious    very_crit      foster        1   less_conv  convenient   \n1       great_pret    very_crit    complete        1    critical      inconv   \n2            usual     critical    complete        4   less_conv  convenient   \n3       great_pret     critical      foster        1    critical  convenient   \n4            usual       proper    complete        2  convenient  convenient   \n...            ...          ...         ...      ...         ...         ...   \n10361  pretentious  less_proper    complete        1  convenient      inconv   \n10362        usual  less_proper  incomplete        2   less_conv  convenient   \n10363   great_pret  less_proper      foster        4  convenient  convenient   \n10364  pretentious     improper   completed        3   less_conv  convenient   \n10365        usual       proper  incomplete        1    critical  convenient   \n\n      social       health  \n0          0    not_recom  \n1          1  recommended  \n2          0    not_recom  \n3          0    not_recom  \n4          0    not_recom  \n...      ...          ...  \n10361      0  recommended  \n10362      1     priority  \n10363      0     priority  \n10364      1  recommended  \n10365      0    not_recom  \n\n[10366 rows x 8 columns]",
-      "text/html": "<div>\n<style scoped>\n    .dataframe tbody tr th:only-of-type {\n        vertical-align: middle;\n    }\n\n    .dataframe tbody tr th {\n        vertical-align: top;\n    }\n\n    .dataframe thead th {\n        text-align: right;\n    }\n</style>\n<table border=\"1\" class=\"dataframe\">\n  <thead>\n    <tr style=\"text-align: right;\">\n      <th></th>\n      <th>parents</th>\n      <th>has_nurs</th>\n      <th>form</th>\n      <th>children</th>\n      <th>housing</th>\n      <th>finance</th>\n      <th>social</th>\n      <th>health</th>\n    </tr>\n  </thead>\n  <tbody>\n    <tr>\n      <th>0</th>\n      <td>pretentious</td>\n      <td>very_crit</td>\n      <td>foster</td>\n      <td>1</td>\n      <td>less_conv</td>\n      <td>convenient</td>\n      <td>0</td>\n      <td>not_recom</td>\n    </tr>\n    <tr>\n      <th>1</th>\n      <td>great_pret</td>\n      <td>very_crit</td>\n      <td>complete</td>\n      <td>1</td>\n      <td>critical</td>\n      <td>inconv</td>\n      <td>1</td>\n      <td>recommended</td>\n    </tr>\n    <tr>\n      <th>2</th>\n      <td>usual</td>\n      <td>critical</td>\n      <td>complete</td>\n      <td>4</td>\n      <td>less_conv</td>\n      <td>convenient</td>\n      <td>0</td>\n      <td>not_recom</td>\n    </tr>\n    <tr>\n      <th>3</th>\n      <td>great_pret</td>\n      <td>critical</td>\n      <td>foster</td>\n      <td>1</td>\n      <td>critical</td>\n      <td>convenient</td>\n      <td>0</td>\n      <td>not_recom</td>\n    </tr>\n    <tr>\n      <th>4</th>\n      <td>usual</td>\n      <td>proper</td>\n      <td>complete</td>\n      <td>2</td>\n      <td>convenient</td>\n      <td>convenient</td>\n      <td>0</td>\n      <td>not_recom</td>\n    </tr>\n    <tr>\n      <th>...</th>\n      <td>...</td>\n      <td>...</td>\n      <td>...</td>\n      <td>...</td>\n      <td>...</td>\n      <td>...</td>\n      <td>...</td>\n      <td>...</td>\n    </tr>\n    <tr>\n      <th>10361</th>\n      <td>pretentious</td>\n      <td>less_proper</td>\n      <td>complete</td>\n      <td>1</td>\n      <td>convenient</td>\n      <td>inconv</td>\n      <td>0</td>\n      <td>recommended</td>\n    </tr>\n    <tr>\n      <th>10362</th>\n      <td>usual</td>\n      <td>less_proper</td>\n      <td>incomplete</td>\n      <td>2</td>\n      <td>less_conv</td>\n      <td>convenient</td>\n      <td>1</td>\n      <td>priority</td>\n    </tr>\n    <tr>\n      <th>10363</th>\n      <td>great_pret</td>\n      <td>less_proper</td>\n      <td>foster</td>\n      <td>4</td>\n      <td>convenient</td>\n      <td>convenient</td>\n      <td>0</td>\n      <td>priority</td>\n    </tr>\n    <tr>\n      <th>10364</th>\n      <td>pretentious</td>\n      <td>improper</td>\n      <td>completed</td>\n      <td>3</td>\n      <td>less_conv</td>\n      <td>convenient</td>\n      <td>1</td>\n      <td>recommended</td>\n    </tr>\n    <tr>\n      <th>10365</th>\n      <td>usual</td>\n      <td>proper</td>\n      <td>incomplete</td>\n      <td>1</td>\n      <td>critical</td>\n      <td>convenient</td>\n      <td>0</td>\n      <td>not_recom</td>\n    </tr>\n  </tbody>\n</table>\n<p>10366 rows × 8 columns</p>\n</div>"
-     },
-     "execution_count": 6,
-=======
       "text/html": [
        "<div>\n",
        "<style scoped>\n",
@@ -481,7 +615,6 @@
       ]
      },
      "execution_count": 126,
->>>>>>> a9e2a35e
      "metadata": {},
      "output_type": "execute_result"
     }
@@ -492,39 +625,24 @@
     "\n",
     "features = x_train.columns\n",
     "QI = [\"finance\", \"social\", \"health\"]\n",
-<<<<<<< HEAD
-    "categorical_features = [\"parents\", \"has_nurs\", \"form\", \"housing\", \"finance\", \"health\", 'children']\n",
-    "QI_indexes = [i for i, v in enumerate(features) if v in QI]\n",
-    "categorical_features_indexes = [i for i, v in enumerate(features) if v in categorical_features]\n",
-    "anonymizer = Anonymize(100, QI_indexes, categorical_features=categorical_features_indexes)\n",
-    "anon = anonymizer.anonymize(ArrayDataset(x_train, x_train_predictions))\n",
-    "anon\n"
-=======
     "\n",
     "anonymizer = Anonymize(100, QI, categorical_features=categorical_features)\n",
     "anon = anonymizer.anonymize(ArrayDataset(x_train, x_train_predictions))\n",
     "anon"
->>>>>>> a9e2a35e
-   ]
-  },
-  {
-   "cell_type": "code",
-<<<<<<< HEAD
-   "execution_count": 7,
-=======
+   ]
+  },
+  {
+   "cell_type": "code",
    "execution_count": 127,
->>>>>>> a9e2a35e
    "metadata": {},
    "outputs": [
     {
      "data": {
-      "text/plain": "7585"
+      "text/plain": [
+       "7585"
+      ]
      },
-<<<<<<< HEAD
-     "execution_count": 7,
-=======
      "execution_count": 127,
->>>>>>> a9e2a35e
      "metadata": {},
      "output_type": "execute_result"
     }
@@ -536,26 +654,16 @@
   },
   {
    "cell_type": "code",
-<<<<<<< HEAD
-   "execution_count": 8,
-=======
    "execution_count": 128,
->>>>>>> a9e2a35e
    "metadata": {},
    "outputs": [
     {
      "data": {
-<<<<<<< HEAD
-      "text/plain": "5766"
-     },
-     "execution_count": 8,
-=======
       "text/plain": [
        "3001"
       ]
      },
      "execution_count": 128,
->>>>>>> a9e2a35e
      "metadata": {},
      "output_type": "execute_result"
     }
@@ -574,11 +682,7 @@
   },
   {
    "cell_type": "code",
-<<<<<<< HEAD
-   "execution_count": 9,
-=======
    "execution_count": 129,
->>>>>>> a9e2a35e
    "metadata": {},
    "outputs": [
     {
@@ -590,13 +694,8 @@
     }
    ],
    "source": [
-<<<<<<< HEAD
-    "anon_str = anon.astype(str)\n",
-    "anon_encoded = OneHotEncoder(sparse=False).fit_transform(anon_str)\n",
-=======
     "anon_encoded = preprocessor.fit_transform(anon)\n",
     "test_encoded = preprocessor.transform(x_test)\n",
->>>>>>> a9e2a35e
     "\n",
     "anon_model = DecisionTreeClassifier()\n",
     "anon_model.fit(anon_encoded, y_train)\n",
@@ -616,22 +715,14 @@
   },
   {
    "cell_type": "code",
-<<<<<<< HEAD
-   "execution_count": 10,
-=======
    "execution_count": 130,
->>>>>>> a9e2a35e
-   "metadata": {},
-   "outputs": [
-    {
-     "name": "stdout",
-     "output_type": "stream",
-     "text": [
-<<<<<<< HEAD
-      "1.0\n"
-=======
+   "metadata": {},
+   "outputs": [
+    {
+     "name": "stdout",
+     "output_type": "stream",
+     "text": [
       "0.5813235577850666\n"
->>>>>>> a9e2a35e
      ]
     }
    ],
@@ -665,22 +756,14 @@
   },
   {
    "cell_type": "code",
-<<<<<<< HEAD
-   "execution_count": 11,
-=======
    "execution_count": 131,
->>>>>>> a9e2a35e
-   "metadata": {},
-   "outputs": [
-    {
-     "name": "stdout",
-     "output_type": "stream",
-     "text": [
-<<<<<<< HEAD
-      "0.5245996527107852\n"
-=======
+   "metadata": {},
+   "outputs": [
+    {
+     "name": "stdout",
+     "output_type": "stream",
+     "text": [
       "0.6857032606598495\n"
->>>>>>> a9e2a35e
      ]
     }
    ],
@@ -704,24 +787,15 @@
   },
   {
    "cell_type": "code",
-<<<<<<< HEAD
-   "execution_count": 12,
-=======
    "execution_count": 132,
->>>>>>> a9e2a35e
-   "metadata": {},
-   "outputs": [
-    {
-     "name": "stdout",
-     "output_type": "stream",
-     "text": [
-<<<<<<< HEAD
-      "(0.49415432579890883, 0.48976438779451525)\n",
-      "(0.49415432579890883, 0.48976438779451525)\n"
-=======
+   "metadata": {},
+   "outputs": [
+    {
+     "name": "stdout",
+     "output_type": "stream",
+     "text": [
       "(0.3353658536585366, 0.22540983606557377)\n",
       "(0.3354908306364617, 0.18208430913348947)\n"
->>>>>>> a9e2a35e
      ]
     }
    ],
@@ -758,24 +832,15 @@
   },
   {
    "cell_type": "code",
-<<<<<<< HEAD
-   "execution_count": 13,
-=======
    "execution_count": 133,
->>>>>>> a9e2a35e
-   "metadata": {},
-   "outputs": [
-    {
-     "name": "stdout",
-     "output_type": "stream",
-     "text": [
-<<<<<<< HEAD
-      "(1.0, 0.019204655674102813)\n",
-      "(0.9829787234042553, 0.04481086323957323)\n"
-=======
+   "metadata": {},
+   "outputs": [
+    {
+     "name": "stdout",
+     "output_type": "stream",
+     "text": [
       "(0.6457357075913777, 0.2002324905550712)\n",
       "(0.6384266263237519, 0.12263876780005813)\n"
->>>>>>> a9e2a35e
      ]
     }
    ],
@@ -806,44 +871,26 @@
   },
   {
    "cell_type": "code",
-<<<<<<< HEAD
-   "execution_count": 14,
+   "execution_count": 134,
    "metadata": {},
    "outputs": [],
    "source": [
-    "anonymizer2 = Anonymize(1000, QI_indexes, categorical_features=categorical_features_indexes)\n",
-=======
-   "execution_count": 134,
-   "metadata": {},
-   "outputs": [],
-   "source": [
     "anonymizer2 = Anonymize(1000, QI, categorical_features=categorical_features)\n",
->>>>>>> a9e2a35e
     "anon2 = anonymizer2.anonymize(ArrayDataset(x_train, x_train_predictions))"
    ]
   },
   {
    "cell_type": "code",
-<<<<<<< HEAD
-   "execution_count": 15,
-=======
    "execution_count": 135,
->>>>>>> a9e2a35e
    "metadata": {},
    "outputs": [
     {
      "data": {
-<<<<<<< HEAD
-      "text/plain": "4226"
-     },
-     "execution_count": 15,
-=======
       "text/plain": [
        "1727"
       ]
      },
      "execution_count": 135,
->>>>>>> a9e2a35e
      "metadata": {},
      "output_type": "execute_result"
     }
@@ -862,11 +909,7 @@
   },
   {
    "cell_type": "code",
-<<<<<<< HEAD
-   "execution_count": 16,
-=======
    "execution_count": 136,
->>>>>>> a9e2a35e
    "metadata": {},
    "outputs": [
     {
@@ -878,13 +921,8 @@
     }
    ],
    "source": [
-<<<<<<< HEAD
-    "anon2_str = anon2.astype(str)\n",
-    "anon2_encoded = OneHotEncoder(sparse=False).fit_transform(anon2_str)\n",
-=======
     "anon2_encoded = preprocessor.fit_transform(anon2)\n",
     "test_encoded = preprocessor.transform(x_test)\n",
->>>>>>> a9e2a35e
     "\n",
     "anon2_model = DecisionTreeClassifier()\n",
     "anon2_model.fit(anon2_encoded, y_train)\n",
@@ -904,22 +942,14 @@
   },
   {
    "cell_type": "code",
-<<<<<<< HEAD
-   "execution_count": 17,
-=======
    "execution_count": 137,
->>>>>>> a9e2a35e
-   "metadata": {},
-   "outputs": [
-    {
-     "name": "stdout",
-     "output_type": "stream",
-     "text": [
-<<<<<<< HEAD
-      "1.0\n"
-=======
+   "metadata": {},
+   "outputs": [
+    {
+     "name": "stdout",
+     "output_type": "stream",
+     "text": [
       "0.546015820953116\n"
->>>>>>> a9e2a35e
      ]
     }
    ],
@@ -953,22 +983,14 @@
   },
   {
    "cell_type": "code",
-<<<<<<< HEAD
-   "execution_count": 18,
-=======
    "execution_count": 138,
->>>>>>> a9e2a35e
-   "metadata": {},
-   "outputs": [
-    {
-     "name": "stdout",
-     "output_type": "stream",
-     "text": [
-<<<<<<< HEAD
-      "0.515820953115956\n"
-=======
+   "metadata": {},
+   "outputs": [
+    {
+     "name": "stdout",
+     "output_type": "stream",
+     "text": [
       "0.6680493922438742\n"
->>>>>>> a9e2a35e
      ]
     }
    ],
@@ -985,28 +1007,17 @@
   },
   {
    "cell_type": "code",
-<<<<<<< HEAD
-   "execution_count": 19,
-=======
    "execution_count": 139,
->>>>>>> a9e2a35e
-   "metadata": {},
-   "outputs": [
-    {
-     "name": "stdout",
-     "output_type": "stream",
-     "text": [
-<<<<<<< HEAD
-      "(0.49415432579890883, 0.48976438779451525)\n",
-      "(0.49415432579890883, 0.48976438779451525)\n",
-      "(1.0, 0.019204655674102813)\n",
-      "(1.0, 0.026382153249272552)\n"
-=======
+   "metadata": {},
+   "outputs": [
+    {
+     "name": "stdout",
+     "output_type": "stream",
+     "text": [
       "(0.3353658536585366, 0.22540983606557377)\n",
       "(0.32242990654205606, 0.16159250585480095)\n",
       "(0.6457357075913777, 0.2002324905550712)\n",
       "(1, 0.0)\n"
->>>>>>> a9e2a35e
      ]
     }
    ],
@@ -1039,42 +1050,27 @@
   },
   {
    "cell_type": "code",
-<<<<<<< HEAD
-   "execution_count": 20,
-=======
    "execution_count": 140,
->>>>>>> a9e2a35e
    "metadata": {},
    "outputs": [],
    "source": [
     "QI2 = [\"parents\", \"has_nurs\", \"form\", \"children\", \"housing\", \"finance\", \"social\", \"health\"]\n",
-<<<<<<< HEAD
-    "QI2_indexes = [i for i, v in enumerate(features) if v in QI2]\n",
-    "anonymizer3 = Anonymize(100, QI2_indexes, categorical_features=categorical_features_indexes)\n",
-=======
     "anonymizer3 = Anonymize(100, QI2, categorical_features=categorical_features)\n",
->>>>>>> a9e2a35e
     "anon3 = anonymizer3.anonymize(ArrayDataset(x_train, x_train_predictions))"
    ]
   },
   {
    "cell_type": "code",
-<<<<<<< HEAD
-   "execution_count": 21,
-=======
    "execution_count": 141,
->>>>>>> a9e2a35e
    "metadata": {},
    "outputs": [
     {
      "data": {
-      "text/plain": "39"
+      "text/plain": [
+       "39"
+      ]
      },
-<<<<<<< HEAD
-     "execution_count": 21,
-=======
      "execution_count": 141,
->>>>>>> a9e2a35e
      "metadata": {},
      "output_type": "execute_result"
     }
@@ -1086,37 +1082,22 @@
   },
   {
    "cell_type": "code",
-<<<<<<< HEAD
-   "execution_count": 22,
-=======
    "execution_count": 142,
->>>>>>> a9e2a35e
-   "metadata": {},
-   "outputs": [
-    {
-     "name": "stdout",
-     "output_type": "stream",
-     "text": [
-<<<<<<< HEAD
-      "Anonymized model accuracy:  0.751929012345679\n",
-      "BB attack accuracy:  1.0\n",
-      "WB attack accuracy:  0.5187150299054601\n"
-=======
+   "metadata": {},
+   "outputs": [
+    {
+     "name": "stdout",
+     "output_type": "stream",
+     "text": [
       "Anonymized model accuracy:  0.7600308641975309\n",
       "BB attack accuracy:  0.5330889446266641\n",
       "WB attack accuracy:  0.6680493922438742\n"
->>>>>>> a9e2a35e
-     ]
-    }
-   ],
-   "source": [
-<<<<<<< HEAD
-    "anon3_str = anon3.astype(str)\n",
-    "anon3_encoded = OneHotEncoder(sparse=False).fit_transform(anon3_str)\n",
-=======
+     ]
+    }
+   ],
+   "source": [
     "anon3_encoded = preprocessor.fit_transform(anon3)\n",
     "test_encoded = preprocessor.transform(x_test)\n",
->>>>>>> a9e2a35e
     "\n",
     "anon3_model = DecisionTreeClassifier()\n",
     "anon3_model.fit(anon3_encoded, y_train)\n",
@@ -1156,28 +1137,17 @@
   },
   {
    "cell_type": "code",
-<<<<<<< HEAD
-   "execution_count": 23,
-=======
    "execution_count": 143,
->>>>>>> a9e2a35e
-   "metadata": {},
-   "outputs": [
-    {
-     "name": "stdout",
-     "output_type": "stream",
-     "text": [
-<<<<<<< HEAD
-      "(0.49415432579890883, 0.48976438779451525)\n",
-      "(0.49415432579890883, 0.48976438779451525)\n",
-      "(1.0, 0.019204655674102813)\n",
-      "(1.0, 0.032201745877788554)\n"
-=======
+   "metadata": {},
+   "outputs": [
+    {
+     "name": "stdout",
+     "output_type": "stream",
+     "text": [
       "(0.3353658536585366, 0.22540983606557377)\n",
       "(0.344644750795334, 0.19028103044496486)\n",
       "(0.6457357075913777, 0.2002324905550712)\n",
       "(1, 0.0)\n"
->>>>>>> a9e2a35e
      ]
     }
    ],
