--- conflicted
+++ resolved
@@ -18,31 +18,21 @@
 
 logger = logging.getLogger(__name__)
 
-<<<<<<< HEAD
-=======
-
->>>>>>> f99bf310
+
 INPUT_DATA_ARRAY_TYPE = Union[np.ndarray, pd.DataFrame, List, Tensor]
 OUTPUT_DATA_ARRAY_TYPE = np.ndarray
 DATA_PANDAS_NUMPY_TYPE = Union[np.ndarray, pd.DataFrame]
 
 
-<<<<<<< HEAD
 def array2numpy(self, arr: INPUT_DATA_ARRAY_TYPE) -> OUTPUT_DATA_ARRAY_TYPE:
-=======
-def array2numpy(arr: INPUT_DATA_ARRAY_TYPE) -> OUTPUT_DATA_ARRAY_TYPE:
->>>>>>> f99bf310
+
     """
     converts from INPUT_DATA_ARRAY_TYPE to numpy array
     """
     if type(arr) == np.ndarray:
         return arr
-<<<<<<< HEAD
     if type(arr) == pd.DataFrame or type(arr) == pd.Series:
         self.is_pandas = True
-=======
-    if type(arr) == pd.DataFrame:
->>>>>>> f99bf310
         return arr.to_numpy()
     if isinstance(arr, list):
         return np.array(arr)
@@ -52,22 +42,14 @@
     raise ValueError('Non supported type: ', type(arr).__name__)
 
 
-<<<<<<< HEAD
 def array2torch_tensor(self, arr: INPUT_DATA_ARRAY_TYPE) -> Tensor:
-=======
-def array2torch_tensor(arr: INPUT_DATA_ARRAY_TYPE) -> Tensor:
->>>>>>> f99bf310
     """
     converts from INPUT_DATA_ARRAY_TYPE to torch tensor array
     """
     if type(arr) == np.ndarray:
         return torch.from_numpy(arr)
-<<<<<<< HEAD
     if type(arr) == pd.DataFrame or type(arr) == pd.Series:
         self.is_pandas = True
-=======
-    if type(arr) == pd.DataFrame:
->>>>>>> f99bf310
         return torch.from_numpy(arr.to_numpy())
     if isinstance(arr, list):
         return torch.tensor(arr)
@@ -182,17 +164,12 @@
 class ArrayDataset(Dataset):
     """Dataset that is based on x and y arrays (e.g., numpy/pandas/list...)"""
 
-<<<<<<< HEAD
     def __init__(self, x: INPUT_DATA_ARRAY_TYPE, y: Optional[INPUT_DATA_ARRAY_TYPE] = None,
                  features_names: Optional = None, **kwargs):
-=======
-    def __init__(self, x: INPUT_DATA_ARRAY_TYPE, y: Optional[INPUT_DATA_ARRAY_TYPE] = None, **kwargs):
->>>>>>> f99bf310
         """
         ArrayDataset constructor.
         :param x: collection of data samples
         :param y: collection of labels (optional)
-<<<<<<< HEAD
         :param feature_names: list of str, The feature names, in the order that they appear in the data (optional)
         :param kwargs: dataset parameters
         """
@@ -235,49 +212,13 @@
         if y is not None and len(self._x) != len(self._y):
             raise ValueError('Non equivalent lengths of x and y')
 
-=======
-        :param kwargs: dataset parameters
-        """
-        self._x = array2numpy(x)
-        self._y = array2numpy(y) if y is not None else None
-
-        if y is not None and len(self._x) != len(self._y):
-            raise ValueError('Non equivalent lengths of x and y')
-
-    def get_samples(self) -> OUTPUT_DATA_ARRAY_TYPE:
-        """Return data samples as numpy array"""
-        return self._x
-
-    def get_labels(self) -> OUTPUT_DATA_ARRAY_TYPE:
-        """Return labels as numpy array"""
-        return self._y
-
-
-class PytorchData(Dataset):
-
-    def __init__(self, x: INPUT_DATA_ARRAY_TYPE, y: Optional[INPUT_DATA_ARRAY_TYPE] = None, **kwargs):
-        """
-        PytorchData constructor.
-        :param x: collection of data samples
-        :param y: collection of labels (optional)
-        :param kwargs: dataset parameters
-        """
-        self._x = array2torch_tensor(x)
-        self._y = array2torch_tensor(y) if y is not None else None
-
-        if y is not None and len(self._x) != len(self._y):
-            raise ValueError('Non equivalent lengths of x and y')
-
->>>>>>> f99bf310
+
         if self._y is not None:
             self.__getitem__ = self.get_item
         else:
             self.__getitem__ = self.get_sample_item
 
-<<<<<<< HEAD
-=======
-
->>>>>>> f99bf310
+
     def get_samples(self) -> OUTPUT_DATA_ARRAY_TYPE:
         """Return data samples as numpy array"""
         return array2numpy(self._x)
