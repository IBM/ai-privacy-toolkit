--- conflicted
+++ resolved
@@ -35,61 +35,6 @@
     need to supply an existing ``estimator`` to init.
     In summary, either ``estimator`` and ``target_accuracy`` should be
     supplied or ``cells`` should be supplied.
-<<<<<<< HEAD
-    Parameters
-    ----------
-    estimator : estimator, optional
-        The original model for which generalization is being performed.
-        Should be pre-fitted.
-    target_accuracy : float, optional
-        The required accuracy when applying the base model to the
-        generalized data. Accuracy is measured relative to the original
-        accuracy of the model.
-    categorical_features: list of str, optional
-        The list of categorical features should only be supplied when
-         passing data as a pandas dataframe.
-    features_to_minimize: List of str or numbers, optional
-        The features that need to be minimized in case of pandas data,
-         and indexes of features in case of numpy data.
-    cells : list of object, optional
-        The cells used to generalize records. Each cell must define a
-        range or subset of categories for each feature, as well as a
-        representative value for each feature.
-        This parameter should be used when instantiating a transformer
-        object without first fitting it.
-    train_only_QI : Bool, optional
-        The required method to train data set for minimizing. Default is
-        to train the tree just on the features that are given as
-        features_to_minimize.
-    is_regression : Bool, optional
-        Whether the model is a regression model or not (if False, assumes
-        a classification model). Default is False.
-
-    Attributes
-    ----------
-    features_ : list of str
-        The feature names, in the order that they appear in the data.
-    cells_ : list of object
-        The cells used to generalize records, as learned when calling fit.
-    ncp_ : float
-        The NCP (information loss) score of the resulting generalization,
-        as measured on the training data.
-    generalizations_ : object
-        The generalizations that were learned (actual feature ranges).
-    """
-
-    def __init__(self, estimator: Union[BaseEstimator, Model] = None, target_accuracy: float = 0.998,
-                 cells: list = None, categorical_features: Union[np.ndarray, list] = None,
-                 features_to_minimize: Union[np.ndarray, list] = None, train_only_QI: bool = True,
-                 is_regression: bool = False):
-        if issubclass(estimator.__class__, Model):
-            self.estimator = estimator
-        else:
-            if is_regression:
-                self.estimator = SklearnRegressor(estimator)
-            else:
-                self.estimator = SklearnClassifier(estimator, ModelOutputType.CLASSIFIER_VECTOR)
-=======
 
     :param estimator: The original model for which generalization is being performed. Should be pre-fitted.
     :type estimator: sklearn `BaseEstimator` or `Model`
@@ -129,7 +74,6 @@
                 self.estimator = SklearnRegressor(estimator)
             else:
                 self.estimator = SklearnClassifier(estimator, ModelOutputType.CLASSIFIER_PROBABILITIES)
->>>>>>> a9e2a35e
         self.target_accuracy = target_accuracy
         self.cells = cells
         self.categorical_features = []
@@ -178,8 +122,6 @@
         """
         if 'target_accuracy' in params:
             self.target_accuracy = params['target_accuracy']
-<<<<<<< HEAD
-=======
         if 'categorical_features' in params:
             self.categorical_features = params['categorical_features']
         if 'features_to_minimize' in params:
@@ -188,42 +130,12 @@
             self.train_only_features_to_minimize = params['train_only_features_to_minimize']
         if 'is_regression' in params:
             self.is_regression = params['is_regression']
->>>>>>> a9e2a35e
         if 'cells' in params:
             self.cells = params['cells']
         return self
 
     @property
     def generalizations(self):
-<<<<<<< HEAD
-        return self.generalizations_
-
-    def fit_transform(self, X: Optional[DATA_PANDAS_NUMPY_TYPE] = None, y: Optional[DATA_PANDAS_NUMPY_TYPE] = None,
-                      features_names: Optional = None, dataset: Optional[ArrayDataset] = None):
-        """Learns the generalizations based on training data, and applies them to the data.
-
-        Parameters
-        ----------
-        X : {array-like, sparse matrix}, shape (n_samples, n_features), optional
-            The training input samples.
-        y : array-like, shape (n_samples,), optional
-            The target values. An array of int.
-            This should contain the predictions of the original model on ``X``.
-        features_names : list of str, The feature names, in the order that they appear in the data,
-                        provided just if X and y were provided (optional).
-        dataset : Data wrapper containing the training input samples and the predictions of the
-                  original model on the training data.
-        Either X,y OR dataset need to be provided, not both.
-        Returns
-        -------
-        X_transformed : numpy or pandas according to the input type, shape (n_samples, n_features)
-            The array containing the representative values to which each record in
-            ``X`` is mapped.
-        """
-        self.fit(X, y, features_names, dataset=dataset)
-        return self.transform(X, features_names, dataset=dataset)
-
-=======
         """
         Return the generalizations derived from the model and test data.
 
@@ -263,30 +175,10 @@
         self.fit(X, y, features_names, dataset=dataset)
         return self.transform(X, features_names, dataset=dataset)
 
->>>>>>> a9e2a35e
     def fit(self, X: Optional[DATA_PANDAS_NUMPY_TYPE] = None, y: Optional[DATA_PANDAS_NUMPY_TYPE] = None,
             features_names: Optional = None, dataset: ArrayDataset = None):
         """Learns the generalizations based on training data.
 
-<<<<<<< HEAD
-        Parameters
-        ----------
-        X : {array-like, sparse matrix}, shape (n_samples, n_features), optional
-            The training input samples.
-        y : array-like, shape (n_samples,), optional
-            The target values. An array of int.
-            This should contain the predictions of the original model on ``X``.
-        features_names : list of str, The feature names, in the order that they appear in the data,
-                        provided just if X and y were provided (optional).
-        dataset : Data wrapper containing the training input samples and the predictions of the
-                  original model on the training data.
-        Either X,y OR dataset need to be provided, not both.
-        Returns
-        -------
-        X_transformed : numpy or pandas according to the input type, shape (n_samples, n_features)
-            The array containing the representative values to which each record in
-            ``X`` is mapped.
-=======
         :param X: The training input samples.
         :type X: {array-like, sparse matrix}, shape (n_samples, n_features), optional
         :param y: The target values. This should contain the predictions of the original model on ``X``.
@@ -298,7 +190,6 @@
                         on the training data. Either ``X``, ``y`` OR ``dataset`` need to be provided, not both.
         :type dataset: `ArrayDataset`, optional
         :return: self
->>>>>>> a9e2a35e
         """
 
         # take into account that estimator, X, y, cells, features may be None
@@ -309,29 +200,17 @@
                 dataset = ArrayDataset(X, y, features_names)
 
         if dataset and dataset.get_samples() is not None and dataset.get_labels() is not None:
-<<<<<<< HEAD
-            self.n_features_ = dataset.get_samples().shape[1]
-
-        elif dataset and dataset.features_names:
-            self.n_features_ = len(dataset.features_names)
-=======
             self._n_features = dataset.get_samples().shape[1]
         elif dataset and dataset.features_names:
             self._n_features = len(dataset.features_names)
->>>>>>> a9e2a35e
         else:
             self._n_features = 0
 
         if dataset and dataset.features_names:
             self._features = dataset.features_names
         # if features is None, use numbers instead of names
-<<<<<<< HEAD
-        elif self.n_features_ != 0:
-            self._features = [str(i) for i in range(self.n_features_)]
-=======
         elif self._n_features != 0:
             self._features = [str(i) for i in range(self._n_features)]
->>>>>>> a9e2a35e
         else:
             self._features = None
 
@@ -348,11 +227,7 @@
 
             # divide dataset into train and test
             used_data = x
-<<<<<<< HEAD
-            if self.train_only_QI:
-=======
             if self.train_only_features_to_minimize:
->>>>>>> a9e2a35e
                 used_data = x_QI
             if self.is_regression:
                 X_train, X_test, y_train, y_test = train_test_split(x, dataset.get_labels(), test_size=0.4, random_state=14)
@@ -382,48 +257,6 @@
                         fd['range'] = len(np.unique(values))
                     feature_data[feature] = fd
 
-<<<<<<< HEAD
-            # prepare data for DT
-            categorical_features = [f for f in self._features if f in self.categorical_features and
-                                    f in self.features_to_minimize]
-
-            numeric_transformer = Pipeline(
-                steps=[('imputer', SimpleImputer(strategy='constant', fill_value=0))]
-            )
-
-            numeric_features = [f for f in self._features if f not in self.categorical_features and
-                                f in self.features_to_minimize]
-            categorical_transformer = OneHotEncoder(handle_unknown="ignore", sparse=False)
-
-            preprocessor_QI_features = ColumnTransformer(
-                transformers=[
-                    ("num", numeric_transformer, numeric_features),
-                    ("cat", categorical_transformer, categorical_features),
-                ]
-            )
-            preprocessor_QI_features.fit(x_QI)
-
-            # preprocessor to fit data that have features not included in QI (to get accuracy)
-            numeric_features = [f for f in self._features if f not in self.categorical_features]
-            numeric_transformer = Pipeline(
-                steps=[('imputer', SimpleImputer(strategy='constant', fill_value=0))]
-            )
-            categorical_transformer = OneHotEncoder(handle_unknown="ignore", sparse=False)
-            preprocessor = ColumnTransformer(
-                transformers=[
-                    ("num", numeric_transformer, numeric_features),
-                    ("cat", categorical_transformer, self.categorical_features),
-                ]
-            )
-            preprocessor.fit(x)
-            x_prepared = preprocessor.transform(X_train)
-            if self.train_only_QI:
-                x_prepared = preprocessor_QI_features.transform(X_train_QI)
-
-            self._preprocessor = preprocessor
-
-            self.cells_ = {}
-=======
             # default encoder in case none provided
             if self.encoder is None:
                 numeric_features = [f for f in self._features if f not in self.categorical_features]
@@ -442,19 +275,11 @@
             self.cells = []
             self._categorical_values = {}
 
->>>>>>> a9e2a35e
             if self.is_regression:
                 self._dt = DecisionTreeRegressor(random_state=10, min_samples_split=2, min_samples_leaf=1)
             else:
-<<<<<<< HEAD
-                self.dt_ = DecisionTreeClassifier(random_state=0, min_samples_split=2,
-                                                  min_samples_leaf=1)
-            self.dt_.fit(x_prepared, y_train)
-            self._modify_categorical_features(used_data)
-=======
                 self._dt = DecisionTreeClassifier(random_state=0, min_samples_split=2,
                                                   min_samples_leaf=1)
->>>>>>> a9e2a35e
 
             # prepare data for DT
             self._encode_categorical_features(used_data, save_mapping=True)
@@ -477,11 +302,7 @@
             generalized = self._generalize(X_test, x_prepared_test, nodes, self.cells, self._cells_by_id)
 
             # check accuracy
-<<<<<<< HEAD
-            accuracy = self.estimator.score(ArrayDataset(preprocessor.transform(generalized), y_test))
-=======
             accuracy = self.estimator.score(ArrayDataset(self.encoder.transform(generalized), y_test))
->>>>>>> a9e2a35e
             print('Initial accuracy of model on generalized data, relative to original model predictions '
                   '(base generalization derived from tree, before improvements): %f' % accuracy)
 
@@ -497,26 +318,7 @@
 
                     try:
                         self._calculate_level_cells(level)
-<<<<<<< HEAD
-                        self._attach_cells_representatives(x_prepared, used_X_train, y_train, nodes)
-
-                        self._calculate_generalizations()
-                        generalized = self._generalize(X_test, x_prepared_test, nodes, self.cells_,
-                                                       self.cells_by_id_)
-                        accuracy = self.estimator.score(ArrayDataset(preprocessor.transform(generalized), y_test))
-                        # if accuracy passed threshold roll back to previous iteration generalizations
-                        if accuracy < self.target_accuracy:
-                            self.cells_ = cells_previous_iter
-                            self.generalizations_ = generalization_prev_iter
-                            self.cells_by_id_ = cells_by_id_prev
-                            break
-                        else:
-                            print('Pruned tree to level: %d, new relative accuracy: %f' % (level, accuracy))
-                            level += 1
-                    except Exception as e:
-=======
                     except TypeError as e:
->>>>>>> a9e2a35e
                         print(e)
                         break
 
@@ -548,13 +350,8 @@
                         break
 
                     self._calculate_generalizations()
-<<<<<<< HEAD
-                    generalized = self._generalize(X_test, x_prepared_test, nodes, self.cells_, self.cells_by_id_)
-                    accuracy = self.estimator.score(ArrayDataset(preprocessor.transform(generalized), y_test))
-=======
                     generalized = self._generalize(X_test, x_prepared_test, nodes, self.cells, self._cells_by_id)
                     accuracy = self.estimator.score(ArrayDataset(self.encoder.transform(generalized), y_test))
->>>>>>> a9e2a35e
                     print('Removed feature: %s, new relative accuracy: %f' % (removed_feature, accuracy))
 
             # self._cells currently holds the chosen generalization based on target accuracy
@@ -565,25 +362,6 @@
         # Return the transformer
         return self
 
-<<<<<<< HEAD
-    def transform(self, X: Optional[DATA_PANDAS_NUMPY_TYPE] = None, features_names: Optional = None, dataset: ArrayDataset = None):
-        """ Transforms data records to representative points.
-
-        Parameters
-        ----------
-        X : {array-like, sparse-matrix}, shape (n_samples, n_features), If provided as a pandas dataframe,
-         may contain both numeric and categorical data.
-            The input samples.
-        features_names : list of str, The feature names, in the order that they appear in the data,
-                        provided just if X was provided (optional).
-        dataset : Data wrapper containing the training input samples.
-        Either X OR dataset need to be provided, not both.
-        Returns
-        -------
-        X_transformed : numpy or pandas according to the input type, shape (n_samples, n_features)
-            The array containing the representative values to which each record in
-            ``X`` is mapped.
-=======
     def transform(self, X: Optional[DATA_PANDAS_NUMPY_TYPE] = None, features_names: Optional[list] = None,
                   dataset: Optional[ArrayDataset] = None):
         """ Transforms data records to representative points.
@@ -598,7 +376,6 @@
         :type dataset: `ArrayDataset`, optional
         :return: Array containing the representative values to which each record in ``X`` is mapped, as numpy array or
                  pandas DataFrame (depending on the type of ``X``), shape (n_samples, n_features)
->>>>>>> a9e2a35e
         """
 
         # Check if fit has been called
@@ -619,51 +396,12 @@
         if dataset and dataset.get_samples() is not None:
             x = pd.DataFrame(dataset.get_samples(), columns=self._features)
 
-<<<<<<< HEAD
-        if x.shape[1] != self.n_features_ and self.n_features_ != 0:
-=======
         if x.shape[1] != self._n_features and self._n_features != 0:
->>>>>>> a9e2a35e
             raise ValueError('Shape of input is different from what was seen'
                              'in `fit`')
 
         if not self._features:
             self._features = [i for i in range(x.shape[1])]
-<<<<<<< HEAD
-
-        representatives = pd.DataFrame(columns=self._features)  # only columns
-        generalized = pd.DataFrame(x, columns=self._features, copy=True)  # original data
-        mapped = np.zeros(x.shape[0])  # to mark records we already mapped
-
-        # iterate over cells (leaves in decision tree)
-        for i in range(len(self.cells_)):
-            # Copy the representatives from the cells into another data structure:
-            # iterate over features in test data
-            for feature in self._features:
-                # if feature has a representative value in the cell and should not
-                # be left untouched, take the representative value
-                if feature in self.cells_[i]['representative'] and \
-                        ('untouched' not in self.cells_[i]
-                         or feature not in self.cells_[i]['untouched']):
-                    representatives.loc[i, feature] = self.cells_[i]['representative'][feature]
-                # else, drop the feature (removes from representatives columns that
-                # do not have a representative value or should remain untouched)
-                elif feature in representatives.columns.tolist():
-                    representatives = representatives.drop(feature, axis=1)
-
-            # get the indexes of all records that map to this cell
-            indexes = self._get_record_indexes_for_cell(x, self.cells_[i], mapped)
-
-            # replace the values in the representative columns with the representative
-            # values (leaves others untouched)
-            if indexes and not representatives.columns.empty:
-                if len(indexes) > 1:
-                    replace = pd.concat([representatives.loc[i].to_frame().T] * len(indexes)).reset_index(drop=True)
-                else:
-                    replace = representatives.loc[i].to_frame().T.reset_index(drop=True)
-                replace.index = indexes
-                generalized.loc[indexes, representatives.columns] = replace
-=======
 
         mapped = np.zeros(x.shape[0])  # to mark records we already mapped
         all_indexes = []
@@ -672,7 +410,6 @@
             all_indexes.append(indexes)
         generalized = self._generalize_indexes(x, self.cells, all_indexes)
 
->>>>>>> a9e2a35e
         if dataset and dataset.is_pandas:
             return generalized
         elif isinstance(X, pd.DataFrame):
@@ -870,11 +607,7 @@
     def _calculate_level_cell_label(self, left_cell, right_cell, new_cell):
         new_cell['hist'] = [x + y for x, y in
                             zip(left_cell['hist'], right_cell['hist'])] if not self.is_regression else []
-<<<<<<< HEAD
-        new_cell['label'] = int(self.dt_.classes_[np.argmax(new_cell['hist'])]) if not self.is_regression else 1
-=======
         new_cell['label'] = int(self._dt.classes_[np.argmax(new_cell['hist'])]) if not self.is_regression else 1
->>>>>>> a9e2a35e
 
     def _get_nodes_level(self, level):
         # level = distance from lowest leaf
@@ -1036,11 +769,7 @@
                     cells_by_id = copy.deepcopy(self._cells_by_id)
                     GeneralizeToRepresentative._remove_feature_from_cells(new_cells, cells_by_id, feature)
                     generalized = self._generalize(original_data, prepared_data, nodes, new_cells, cells_by_id)
-<<<<<<< HEAD
-                    accuracy_gain = self.estimator.score(ArrayDataset(self._preprocessor.transform(generalized),
-=======
                     accuracy_gain = self.estimator.score(ArrayDataset(self.encoder.transform(generalized),
->>>>>>> a9e2a35e
                                                                       labels)) - current_accuracy
                     if accuracy_gain < 0:
                         accuracy_gain = 0
@@ -1063,11 +792,7 @@
                     cells_by_id = copy.deepcopy(self._cells_by_id)
                     GeneralizeToRepresentative._remove_feature_from_cells(new_cells, cells_by_id, feature)
                     generalized = self._generalize(original_data, prepared_data, nodes, new_cells, cells_by_id)
-<<<<<<< HEAD
-                    accuracy_gain = self.estimator.score(ArrayDataset(self._preprocessor.transform(generalized),
-=======
                     accuracy_gain = self.estimator.score(ArrayDataset(self.encoder.transform(generalized),
->>>>>>> a9e2a35e
                                                                       labels)) - current_accuracy
 
                     if accuracy_gain < 0:
