"""
This module implements all classes needed to perform data minimization
"""
from typing import Union
import pandas as pd
import numpy as np
import copy
import sys
from scipy.spatial import distance
from sklearn.base import BaseEstimator, TransformerMixin, MetaEstimatorMixin
from sklearn.compose import ColumnTransformer
from sklearn.impute import SimpleImputer
from sklearn.pipeline import Pipeline
from sklearn.preprocessing import OneHotEncoder
from sklearn.utils.validation import check_X_y, check_array, check_is_fitted
from sklearn.tree import DecisionTreeClassifier
from sklearn.model_selection import train_test_split


class GeneralizeToRepresentative(BaseEstimator, MetaEstimatorMixin, TransformerMixin):
    """ A transformer that generalizes data to representative points.

    Learns data generalizations based on an original model's predictions
    and a target accuracy. Once the generalizations are learned, can
    receive one or more data records and transform them to representative
    points based on the learned generalization.

    An alternative way to use the transformer is to supply ``cells`` and
    ``features`` in init or set_params and those will be used to transform
    data to representatives. In this case, fit must still be called but
    there is no need to supply it with ``X`` and ``y``, and there is no
    need to supply an existing ``estimator`` to init.

    In summary, either ``estimator`` and ``target_accuracy`` should be
    supplied or ``cells`` and ``features`` should be supplied.

    Parameters
    ----------
    estimator : estimator, optional
        The original model for which generalization is being performed.
        Should be pre-fitted.

    target_accuracy : float, optional
        The required accuracy when applying the base model to the
        generalized data. Accuracy is measured relative to the original
        accuracy of the model.

    features : list of str, optional
        The feature names, in the order that they appear in the data.

    cells : list of object, optional
        The cells used to generalize records. Each cell must define a
        range or subset of categories for each feature, as well as a
        representative value for each feature.
        This parameter should be used when instantiating a transformer
        object without first fitting it.

    Attributes
    ----------
    cells_ : list of object
        The cells used to generalize records, as learned when calling fit.

    ncp_ : float
        The NCP (information loss) score of the resulting generalization,
        as measured on the training data.

    generalizations_ : object
        The generalizations that were learned (actual feature ranges).

    Notes
    -----


    """

    def __init__(self, estimator=None, target_accuracy=0.998, features=None,
                 cells=None, categorical_features=None, quasi_identifiers: Union[np.ndarray, list] = None):
        self.estimator = estimator
        self.target_accuracy = target_accuracy
        self.features = features
        self.cells = cells
        self.categorical_features = []
        if categorical_features:
            self.categorical_features = categorical_features
        self.quasi_identifiers = []
        if quasi_identifiers:
            self.quasi_identifiers = quasi_identifiers

    def get_params(self, deep=True):
        """Get parameters for this estimator.

        Parameters
        ----------
        deep : boolean, optional
            If True, will return the parameters for this estimator and contained
            subobjects that are estimators.

        Returns
        -------
        params : mapping of string to any
            Parameter names mapped to their values.
        """
        ret = {}
        ret['target_accuracy'] = self.target_accuracy
        if deep:
            ret['features'] = copy.deepcopy(self.features)
            ret['cells'] = copy.deepcopy(self.cells)
            ret['estimator'] = self.estimator
        else:
            ret['features'] = copy.copy(self.features)
            ret['cells'] = copy.copy(self.cells)
        return ret

    def set_params(self, **params):
        """Set the parameters of this estimator.

        Returns
        -------
        self : object
            Returns self.
        """
        if 'target_accuracy' in params:
            self.target_accuracy = params['target_accuracy']
        if 'features' in params:
            self.features = params['features']
        if 'cells' in params:
            self.cells = params['cells']
        return self

    @property
    def generalizations(self):
        return self.generalizations_

    def fit_transform(self, X=None, y=None):
        """Learns the generalizations based on training data, and applies them to the data.

        Parameters
        ----------
        X : {array-like, sparse matrix}, shape (n_samples, n_features), optional
            The training input samples.
        y : array-like, shape (n_samples,), optional
            The target values. An array of int.
            This should contain the predictions of the original model on ``X``.

        Returns
        -------
        self : object
            Returns self.
        """
        self.fit(X, y)
        return self.transform(X)

    def fit(self, X: Union[np.ndarray, pd.DataFrame] = None, y=None):
        """Learns the generalizations based on training data.

        Parameters
        ----------
        X : {array-like, sparse matrix}, shape (n_samples, n_features), optional
            The training input samples.
        y : array-like, shape (n_samples,), optional
            The target values. An array of int.
            This should contain the predictions of the original model on ``X``.

        Returns
        -------
        X_transformed : ndarray, shape (n_samples, n_features)
            The array containing the representative values to which each record in
            ``X`` is mapped.
        """

        # take into account that estimator, X, y, cells, features may be None

        if X is not None and y is not None:
            # X, y = check_X_y(X, y, accept_sparse=True)
            self.n_features_ = X.shape[1]
        elif self.features:
            self.n_features_ = len(self.features)
        else:
            self.n_features_ = 0

        if self.features:
            self._features = self.features
        # if features is None, use numbers instead of names
        elif self.n_features_ != 0:
            self._features = [i for i in range(self.n_features_)]
        else:
            self._features = None

        if self.cells:
            self.cells_ = self.cells
        else:
            self.cells_ = {}
        self.categorical_values = {}

        # Going to fit
        # (currently not dealing with option to fit with only X and y and no estimator)
        if self.estimator and X is not None and y is not None:
            if type(X) == np.ndarray:
                self.type = 'np'
                X = pd.DataFrame(X, columns=self._features)
            else:
                self.type = 'pd'
            # divide dataset into train and test
            X_train, X_test, y_train, y_test = train_test_split(X, y, stratify=y,
                                                                test_size=0.4,
                                                                random_state=18)

            # collect feature data (such as min, max)
            feature_data = {}
            for feature in self._features:
                if feature not in feature_data.keys():
                    fd = {}
                    values = list(X.loc[:, feature])
                    if feature not in self.categorical_features:
                        fd['min'] = min(values)
                        fd['max'] = max(values)
                        fd['range'] = max(values) - min(values)
                    else:
                        fd['range'] = len(values)
                    feature_data[feature] = fd

            # prepare data for DT
            categorical_features = list(self.categorical_features)
            numeric_transformer = Pipeline(
                steps=[('imputer', SimpleImputer(strategy='constant', fill_value=0))]
            )

            # numeric_features = list(self._features) - list(self.categorical_features)
            numeric_features = [item for item in self._features if item not in self.categorical_features]
            categorical_transformer = OneHotEncoder(handle_unknown="ignore", sparse=False)

            preprocessor = ColumnTransformer(
                transformers=[
                    ("num", numeric_transformer, numeric_features),
                    ("cat", categorical_transformer, categorical_features),
                ]
            )
            preprocessor.fit(X)

            x_prepared = preprocessor.transform(X_train)
            self.preprocessor = preprocessor
<<<<<<< HEAD

=======
>>>>>>> 4f0d0e9c
            self.cells_ = {}
            self.dt_ = DecisionTreeClassifier(random_state=0, min_samples_split=2,
                                              min_samples_leaf=1)
            self.dt_.fit(x_prepared, y_train)
            self._modify_categorical_features(X)

            x_prepared = pd.DataFrame(x_prepared, columns=self.categorical_data.columns)

            self._calculate_cells()
            self._modify_cells()
            nodes = self._get_nodes_level(0)
            self._attach_cells_representatives(x_prepared, X_train, y_train, nodes)
            # self.cells_ currently holds the generalization created from the tree leaves
            self._calculate_generalizations()

            # apply generalizations to test data
            x_prepared_test = preprocessor.transform(X_test)
            x_prepared_test = pd.DataFrame(x_prepared_test, columns=self.categorical_data.columns)

            generalized = self._generalize(X_test, x_prepared_test, nodes, self.cells_, self.cells_by_id_)

            # check accuracy
            accuracy = self.estimator.score(preprocessor.transform(generalized), y_test)
            print('Initial accuracy of model on generalized data, relative to original model predictions '
                  '(base generalization derived from tree, before improvements): %f' % accuracy)

            # if accuracy above threshold, improve generalization
            if accuracy > self.target_accuracy:
                print('Improving generalizations')
                level = 1
                while accuracy > self.target_accuracy:
                    nodes = self._get_nodes_level(level)
                    if nodes:
                        self._calculate_level_cells(level)
                        self._attach_cells_representatives(x_prepared, X_train, y_train, nodes)
                        self._calculate_generalizations()
                        generalized = self._generalize(X_test, x_prepared_test, nodes, self.cells_,
                                                       self.cells_by_id_)
                        accuracy = self.estimator.score(preprocessor.transform(generalized), y_test)
                        print('Pruned tree to level: %d, new relative accuracy: %f' % (level, accuracy))
                        level += 1
                    else:
                        break

            # if accuracy below threshold, improve accuracy by removing features from generalization
            if accuracy < self.target_accuracy:
                print('Improving accuracy')
                while accuracy < self.target_accuracy:
                    removed_feature = self._remove_feature_from_generalization(X_test, x_prepared_test,
                                                                               nodes, y_test,
                                                                               feature_data, accuracy)
                    if removed_feature is None:
                        break

                    self._calculate_generalizations()
                    generalized = self._generalize(X_test, x_prepared_test, nodes, self.cells_, self.cells_by_id_)
                    accuracy = self.estimator.score(preprocessor.transform(generalized), y_test)
                    print('Removed feature: %s, new relative accuracy: %f' % (removed_feature, accuracy))

            # self.cells_ currently holds the chosen generalization based on target accuracy

            # calculate iLoss
            self.ncp_ = self._calculate_ncp(X_test, self.generalizations_, feature_data)

        # Return the transformer
        return self

    def transform(self, X):
        """ Transforms data records to representative points.

        Parameters
        ----------
        X : {array-like, sparse-matrix}, shape (n_samples, n_features)
            The input samples.

        Returns
        -------
        X_transformed : ndarray, shape (n_samples, n_features)
            The array containing the representative values to which each record in
            ``X`` is mapped.
        """

        # Check if fit has been called
        msg = 'This %(name)s instance is not initialized yet. ' \
              'Call ‘fit’ or ‘set_params’ with ' \
              'appropriate arguments before using this method.'
        check_is_fitted(self, ['cells', 'features'], msg=msg)

        # Input validation
        # X = check_array(X, accept_sparse=True)
        if X.shape[1] != self.n_features_ and self.n_features_ != 0:
            raise ValueError('Shape of input is different from what was seen'
                             'in `fit`')

        if not self._features:
            self._features = [i for i in range(X.shape[1])]

        representatives = pd.DataFrame(columns=self._features)  # only columns
        generalized = pd.DataFrame(X, columns=self._features, copy=True)  # original data
        mapped = np.zeros(X.shape[0])  # to mark records we already mapped

        # iterate over cells (leaves in decision tree)
        for i in range(len(self.cells_)):
            # Copy the representatives from the cells into another data structure:
            # iterate over features in test data
            for feature in self._features:
                # if feature has a representative value in the cell and should not
                # be left untouched, take the representative value
                if feature in self.cells_[i]['representative'] and \
                        ('untouched' not in self.cells_[i]
                         or feature not in self.cells_[i]['untouched']):
                    representatives.loc[i, feature] = self.cells_[i]['representative'][feature]
                # else, drop the feature (removes from representatives columns that
                # do not have a representative value or should remain untouched)
                elif feature in representatives.columns.tolist():
                    representatives = representatives.drop(feature, axis=1)

            # get the indexes of all records that map to this cell
            X = pd.DataFrame(X)
            indexes = self._get_record_indexes_for_cell(X, self.cells_[i], mapped)

            # replace the values in the representative columns with the representative
            # values (leaves others untouched)
            if indexes and not representatives.columns.empty:
                if len(indexes) > 1:
                    replace = pd.concat([representatives.loc[i].to_frame().T] * len(indexes)).reset_index(drop=True)
                else:
                    replace = representatives.loc[i].to_frame().T.reset_index(drop=True)
                replace.index = indexes
                generalized.loc[indexes, representatives.columns] = replace
        if self.type == 'np':
            return generalized.to_numpy()
        return generalized

    def _get_record_indexes_for_cell(self, X, cell, mapped):
        indexes = []
        for index, row in X.iterrows():
            if not mapped.item(index) and self._cell_contains(cell, row, index, mapped):
                indexes.append(index)
        return indexes

    def _cell_contains(self, cell, x, i, mapped):
        for f in self._features:
            if f in cell['ranges']:
                if not self._cell_contains_numeric(f, cell['ranges'][f], x):
                    return False
            if f in cell['categories']:
                if not self._cell_contains_categorical(f, cell['categories', x]):
                    return False
            else:
                # TODO: exception - feature not defined
                pass
        # Mark as mapped
        mapped.itemset(i, 1)
        return True

    def _modify_categorical_features(self, X):
        self.categorical_values = {}
        self.oneHotVectorFeaturesToFeatures = {}
        features_to_remove = []
        # print(self.data.columns)
        for feature in self.categorical_features:
            try:
                all_values = X.loc[:, feature]
                values = list(all_values.unique())
                self.categorical_values[feature] = values
                X[feature] = pd.Categorical(X.loc[:, feature], categories=values, ordered=False)
                ohe = pd.get_dummies(X[feature], prefix=feature)
                for oneHotVectorFeature in ohe.columns:
                    self.oneHotVectorFeaturesToFeatures[oneHotVectorFeature] = feature
                X = pd.concat([X, ohe], axis=1)
                features_to_remove.append(feature)
            except KeyError:
                print('feature not found: ' + feature)
        self.categorical_data = X.drop(features_to_remove, axis=1)
        # print(self.data.columns)

    def _cell_contains_numeric(self, f, range, x):
        i = self._features.index(f)
        # convert x to ndarray to allow indexing
        a = np.array(x)
        value = a.item(i)
        if range['start']:
            if value <= range['start']:
                return False
        if range['end']:
            if value > range['end']:
                return False
        return True

    def _cell_contains_categorical(self, f, range, x):
        i = self._features.index(f)
        # convert x to ndarray to allow indexing
        a = np.array(x)
        value = a.item(i)
        if value in range:
            return True
        return False

    def _calculate_cells(self):
        self.cells_by_id_ = {}
        self.cells_ = self._calculate_cells_recursive(0)

    def _calculate_cells_recursive(self, node):
        feature_index = self.dt_.tree_.feature[node]
        if feature_index == -2:
            # this is a leaf
            label = self._calculate_cell_label(node)
            hist = [int(i) for i in self.dt_.tree_.value[node][0]]
            cell = {'label': label, 'hist': hist, 'ranges': {}, 'id': int(node)}
            return [cell]

        cells = []
        feature = self.categorical_data.columns[feature_index]
        threshold = self.dt_.tree_.threshold[node]
        left_child = self.dt_.tree_.children_left[node]
        right_child = self.dt_.tree_.children_right[node]

        left_child_cells = self._calculate_cells_recursive(left_child)
        for cell in left_child_cells:
            if feature not in cell['ranges'].keys():
                cell['ranges'][feature] = {'start': None, 'end': None}
            if cell['ranges'][feature]['end'] is None:
                cell['ranges'][feature]['end'] = threshold
            cells.append(cell)
            self.cells_by_id_[cell['id']] = cell

        right_child_cells = self._calculate_cells_recursive(right_child)
        for cell in right_child_cells:
            if feature not in cell['ranges'].keys():
                cell['ranges'][feature] = {'start': None, 'end': None}
            if cell['ranges'][feature]['start'] is None:
                cell['ranges'][feature]['start'] = threshold
            cells.append(cell)
            self.cells_by_id_[cell['id']] = cell

        return cells

    def _calculate_cell_label(self, node):
        label_hist = self.dt_.tree_.value[node][0]
        return int(self.dt_.classes_[np.argmax(label_hist)])

    def _modify_cells(self):
        cells = []
        features = self.categorical_data.columns
        for cell in self.cells_:
            new_cell = {'id': cell['id'], 'label': cell['label'], 'ranges': {}, 'categories': {}, 'hist': cell['hist'],
                        'representative': None}
            for feature in features:
                if feature in self.oneHotVectorFeaturesToFeatures.keys():
                    # feature is categorical and should be mapped
                    categorical_feature = self.oneHotVectorFeaturesToFeatures[feature]
                    if categorical_feature not in new_cell['categories'].keys():
                        new_cell['categories'][categorical_feature] = self.categorical_values[
                            categorical_feature].copy()
                    if feature in cell['ranges'].keys():
                        categorical_value = feature[len(categorical_feature) + 1:]
                        if cell['ranges'][feature]['start'] is not None:
                            # categorical feature must have this value
                            new_cell['categories'][categorical_feature] = [categorical_value]
                        else:
                            # categorical feature can not have this value
                            if categorical_value in new_cell['categories'][categorical_feature]:
                                new_cell['categories'][categorical_feature].remove(categorical_value)
                else:
                    if feature in cell['ranges'].keys():
                        new_cell['ranges'][feature] = cell['ranges'][feature]
                    else:
                        new_cell['ranges'][feature] = {'start': None, 'end': None}
            cells.append(new_cell)
            self.cells_by_id_[new_cell['id']] = new_cell
        self.cells_ = cells

    def _calculate_level_cells(self, level):
        if level < 0 or level > self.dt_.get_depth():
            # TODO: exception 'Illegal level %d' % level
            pass

        if level > 0:
            new_cells = []
            new_cells_by_id = {}
            nodes = self._get_nodes_level(level)
            if nodes:
                for node in nodes:
                    if self.dt_.tree_.feature[node] == -2:  # leaf node
                        new_cell = self.cells_by_id_[node]
                    else:
                        left_child = self.dt_.tree_.children_left[node]
                        right_child = self.dt_.tree_.children_right[node]
                        left_cell = self.cells_by_id_[left_child]
                        right_cell = self.cells_by_id_[right_child]
                        new_cell = {'id': int(node), 'ranges': {}, 'categories': {},
                                    'label': None, 'representative': None}
                        for feature in left_cell['ranges'].keys():
                            new_cell['ranges'][feature] = {}
                            new_cell['ranges'][feature]['start'] = left_cell['ranges'][feature]['start']
                            new_cell['ranges'][feature]['end'] = right_cell['ranges'][feature]['start']
                        for feature in left_cell['categories'].keys():
                            new_cell['categories'][feature] = \
                                list(set(left_cell['categories'][feature]) |
                                     set(right_cell['categories'][feature]))
                        self._calculate_level_cell_label(left_cell, right_cell, new_cell)
                    new_cells.append(new_cell)
                    new_cells_by_id[new_cell['id']] = new_cell
                self.cells_ = new_cells
                self.cells_by_id_ = new_cells_by_id
            # else: nothing to do, stay with previous cells

    def _calculate_level_cell_label(self, left_cell, right_cell, new_cell):
        new_cell['hist'] = [x + y for x, y in zip(left_cell['hist'], right_cell['hist'])]
        new_cell['label'] = int(self.dt_.classes_[np.argmax(new_cell['hist'])])

    def _get_nodes_level(self, level):
        # level = distance from lowest leaf
        node_depth = np.zeros(shape=self.dt_.tree_.node_count, dtype=np.int64)
        is_leaves = np.zeros(shape=self.dt_.tree_.node_count, dtype=bool)
        stack = [(0, -1)]  # seed is the root node id and its parent depth
        while len(stack) > 0:
            node_id, parent_depth = stack.pop()
            # depth = distance from root
            node_depth[node_id] = parent_depth + 1

            if self.dt_.tree_.children_left[node_id] != self.dt_.tree_.children_right[node_id]:
                stack.append((self.dt_.tree_.children_left[node_id], parent_depth + 1))
                stack.append((self.dt_.tree_.children_right[node_id], parent_depth + 1))
            else:
                is_leaves[node_id] = True

        # depth of entire tree
        max_depth = max(node_depth)
        # depth of current level
        depth = max_depth - level
        # level is higher than root
        if depth < 0:
            return None
        # return all nodes with depth == level or leaves higher than level
        return [i for i, x in enumerate(node_depth) if x == depth or (x < depth and is_leaves[i])]

    def _attach_cells_representatives(self, prepared_data, originalTrainFeatures, labelFeature, level_nodes):
        # prepared data include one hot encoded categorical data,
        # if there is no categorical data prepared data is original data
        nodeIds = self._find_sample_nodes(prepared_data, level_nodes)
        labels_df = pd.DataFrame(labelFeature, columns=['label'])
        for cell in self.cells_:
            cell['representative'] = {}
            # get all rows in cell
            indexes = [i for i, x in enumerate(nodeIds) if x == cell['id']]
            original_rows = originalTrainFeatures.iloc[indexes]
            sample_rows = prepared_data.iloc[indexes]
            sample_labels = labels_df.iloc[indexes]['label'].values.tolist()
            # get rows with matching label
            indexes = [i for i, label in enumerate(sample_labels) if label == cell['label']]
            # match_samples = sample_rows.loc[sample_rows[labelFeature] == cell['label']].drop([labelFeature], axis=1)
            match_samples = sample_rows.iloc[indexes]
            match_rows = original_rows.iloc[indexes]
            # find the "middle" of the cluster
            array = match_samples.values
            # Only works with numpy 1.9.0 and higher!!!
            # median = np.percentile(array, 50, interpolation='nearest', axis=0)
            median = np.median(array, axis=0)
            i = 0
            min = len(array)
            # print('array length %d' % min)
            min_dist = float("inf")
            for row in array:
                dist = distance.euclidean(row, median)
                if dist < min_dist:
                    min_dist = dist
                    min = i
                i = i + 1
            # print('min = %d' % min)
            row = match_rows.iloc[min]
            for feature in cell['ranges'].keys():
                if feature in self.quasi_identifiers:
                    cell['representative'][feature] = row[feature]
            for feature in cell['categories'].keys():
                if feature in self.quasi_identifiers:
                    cell['representative'][feature] = row[feature]

    def _find_sample_nodes(self, samples, nodes):
        paths = self.dt_.decision_path(samples).toarray()
        nodeSet = set(nodes)
        return [(list(set([i for i, v in enumerate(p) if v == 1]) & nodeSet))[0] for p in paths]

    def _generalize(self, original_data, prepared_data, level_nodes, cells, cells_by_id):
        # prepared data include one hot encoded categorical data,
        # if there is no categorical data prepared data is original data
        representatives = pd.DataFrame(columns=self.features)  # empty except for columns
        generalized = pd.DataFrame(prepared_data, columns=self.categorical_data.columns, copy=True)
        original_data_generalized = pd.DataFrame(original_data, columns=self.features, copy=True)
        mapping_to_cells = self._map_to_cells(generalized, level_nodes, cells_by_id)
        # iterate over cells (leaves in decision tree)
        for i in range(len(cells)):
            # This code just copies the representatives from the cells into another data structure
            # iterate over features
            for feature in self.features:
                # if feature has a representative value in the cell and should not be left untouched,
                # take the representative value
                if feature in cells[i]['representative'] and ('untouched' not in cells[i] or
                                                              feature not in cells[i]['untouched']):
                    representatives.loc[i, feature] = cells[i]['representative'][feature]
                # else, drop the feature (removes from representatives columns that do not have a
                # representative value or should remain untouched)
                elif feature in representatives.columns.tolist():
                    representatives = representatives.drop(feature, axis=1)

            # get the indexes of all records that map to this cell
            indexes = [j for j in range(len(mapping_to_cells)) if mapping_to_cells[j]['id'] == cells[i]['id']]
            mapped_indexes = list()
            if indexes:
                it = 0
<<<<<<< HEAD
                for index, row in original_data_generalized.iterrows():
=======

                for index in original_data_generalized.index:
>>>>>>> 4f0d0e9c
                    if it in indexes:
                        mapped_indexes.append(index)
                    it = it + 1

            # replaces the values in the representative columns with the representative values
            # (leaves others untouched)
            if indexes and not representatives.columns.empty:
                if len(indexes) > 1:
                    replace = pd.concat([representatives.loc[i].to_frame().T] * len(indexes)).reset_index(drop=True)
                else:
                    replace = representatives.loc[i].to_frame().T.reset_index(drop=True)
                replace.index = mapped_indexes
                replace = pd.DataFrame(replace, mapped_indexes, columns=self.quasi_identifiers)
                original_data_generalized.loc[mapped_indexes, representatives.columns.tolist()] = replace

        return original_data_generalized

    def _map_to_cells(self, samples, nodes, cells_by_id):
        mapping_to_cells = []
        for index, row in samples.iterrows():
            cell = self._find_sample_cells([row], nodes, cells_by_id)[0]
            mapping_to_cells.append(cell)
        return mapping_to_cells

    def _find_sample_cells(self, samples, nodes, cells_by_id):
        node_ids = self._find_sample_nodes(samples, nodes)
        return [cells_by_id[nodeId] for nodeId in node_ids]

    def _remove_feature_from_generalization(self, original_data, prepared_data, nodes, labels, feature_data,
                                            current_accuracy):
        # prepared data include one hot encoded categorical data,
        # if there is no categorical data prepared data is original data
        feature = self._get_feature_to_remove(original_data, prepared_data, nodes, labels, feature_data,
                                              current_accuracy)
        if feature is None:
            return None
        GeneralizeToRepresentative._remove_feature_from_cells(self.cells_, self.cells_by_id_, feature)
        # del self.generalizations_['ranges'][feature]
        # self.generalizations_['untouched'].append(feature)
        return feature

    def _get_feature_to_remove(self, original_data, prepared_data, nodes, labels, feature_data, current_accuracy):
        # prepared data include one hot encoded categorical data,
        # if there is no categorical data prepared data is original data
        # We want to remove features with low iLoss (NCP) and high accuracy gain
        # (after removing them)
        ranges = self.generalizations_['ranges']
        range_counts = self._find_range_count(original_data, ranges)
        total = prepared_data.size
        range_min = sys.float_info.max
        remove_feature = None
        categories = self.generalizations['categories']
        category_counts = self._find_categories_count(original_data, categories)

        for feature in ranges.keys():
            if feature not in self.generalizations_['untouched']:
                feature_ncp = self._calc_ncp_numeric(ranges[feature],
                                                     range_counts[feature],
                                                     feature_data[feature],
                                                     total)
                if feature_ncp > 0:
                    # divide by accuracy gain
                    new_cells = copy.deepcopy(self.cells_)
                    cells_by_id = copy.deepcopy(self.cells_by_id_)
                    GeneralizeToRepresentative._remove_feature_from_cells(new_cells, cells_by_id, feature)
                    generalized = self._generalize(original_data, prepared_data, nodes, new_cells, cells_by_id)
                    accuracy_gain = self.estimator.score(self.preprocessor.transform(generalized),
                                                         labels) - current_accuracy
                    if accuracy_gain < 0:
                        accuracy_gain = 0
                    if accuracy_gain != 0:
                        feature_ncp = feature_ncp / accuracy_gain

                if feature_ncp < range_min:
                    range_min = feature_ncp
                    remove_feature = feature

        for feature in categories.keys():
            # print('trying feature: %s' % feature)
            if feature not in self.generalizations['untouched']:
                feature_ncp = self._calc_ncp_categorical(categories[feature],
                                                         category_counts[feature],
                                                         feature_data[feature],
                                                         total)
                if feature_ncp > 0:
                    # divide by accuracy loss
                    new_cells = copy.deepcopy(self.cells_)
                    cells_by_id = copy.deepcopy(self.cells_by_id_)
                    GeneralizeToRepresentative._remove_feature_from_cells(new_cells, cells_by_id, feature)
                    generalized = self._generalize(original_data, prepared_data, nodes, new_cells, cells_by_id)
                    accuracy_gain = self.estimator.score(self.preprocessor.transform(generalized),
                                                         labels) - current_accuracy

                    if accuracy_gain < 0:
                        accuracy_gain = 0
                    if accuracy_gain != 0:
                        feature_ncp = feature_ncp / accuracy_gain
                if feature_ncp < range_min:
                    range_min = feature_ncp
                    remove_feature = feature

        print('feature to remove: ' + (str(remove_feature) if remove_feature is not None else 'none'))
        return remove_feature

    def _calculate_generalizations(self):
        self.generalizations_ = {'ranges': GeneralizeToRepresentative._calculate_ranges(self.cells_),
                                 'categories': GeneralizeToRepresentative._calculate_categories(self.cells_),
                                 'untouched': GeneralizeToRepresentative._calculate_untouched(self.cells_)}

    def _find_range_count(self, samples, ranges):
        samples_df = pd.DataFrame(samples, columns=self.categorical_data.columns)
        range_counts = {}
        last_value = None
        for r in ranges.keys():
            range_counts[r] = []
            # if empty list, all samples should be counted
            if not ranges[r]:
                range_counts[r].append(samples_df.shape[0])
            else:
                for value in ranges[r]:
                    counter = [item for item in samples_df[r] if int(item) <= value]
                    range_counts[r].append(len(counter))
                    # range_counts[r].append(len(samples_df.loc[float(samples_df[r]) <= last_value]))
                    last_value = value
                # range_counts[r].append(len(samples_df.loc[float(samples_df[r]) > last_value]))
                counter = [item for item in samples_df[r] if int(item) <= last_value]
                range_counts[r].append(len(counter))
        return range_counts

    def _find_categories_count(self, samples, categories):
        category_counts = {}
        for c in categories.keys():
            category_counts[c] = []
            for value in categories[c]:
                category_counts[c].append(len(samples.loc[samples[c].isin(value)]))
        return category_counts

    def _calculate_ncp(self, samples, generalizations, feature_data):
        # supressed features are already taken care of within _calc_ncp_numeric
        ranges = generalizations['ranges']
        categories = generalizations['categories']
        range_counts = self._find_range_count(samples, ranges)
        category_counts = self._find_categories_count(samples, categories)

        total = samples.shape[0]
        total_ncp = 0
        total_features = len(generalizations['untouched'])
        for feature in ranges.keys():
            feature_ncp = self._calc_ncp_numeric(ranges[feature], range_counts[feature],
                                                 feature_data[feature], total)
            total_ncp = total_ncp + feature_ncp
            total_features += 1
        for feature in categories.keys():
            featureNCP = self._calc_ncp_categorical(categories[feature], category_counts[feature],
                                                    feature_data[feature],
                                                    total)
            total_ncp = total_ncp + featureNCP
            total_features += 1
        if total_features == 0:
            return 0
        return total_ncp / total_features

    @staticmethod
    def _calculate_ranges(cells):
        ranges = {}
        for cell in cells:
            for feature in [key for key in cell['ranges'].keys() if
                            'untouched' not in cell or key not in cell['untouched']]:
                if feature not in ranges.keys():
                    ranges[feature] = []
                if cell['ranges'][feature]['start'] is not None:
                    ranges[feature].append(cell['ranges'][feature]['start'])
                if cell['ranges'][feature]['end'] is not None:
                    ranges[feature].append(cell['ranges'][feature]['end'])
        for feature in ranges.keys():
            ranges[feature] = list(set(ranges[feature]))
            ranges[feature].sort()
        return ranges

    @staticmethod
    def _calculate_categories(cells):
        categories = {}
        categorical_features_values = GeneralizeToRepresentative._calculate_categorical_features_values(cells)
        for feature in categorical_features_values.keys():
            partitions = []
            values = categorical_features_values[feature]
            assigned = []
            for i in range(len(values)):
                value1 = values[i]
                if value1 in assigned:
                    continue
                partition = [value1]
                assigned.append(value1)
                for j in range(len(values)):
                    if j <= i:
                        continue
                    value2 = values[j]
                    if GeneralizeToRepresentative._are_inseparable(cells, feature, value1, value2):
                        partition.append(value2)
                        assigned.append(value2)
                partitions.append(partition)
            categories[feature] = partitions
        return categories

    @staticmethod
    def _calculate_categorical_features_values(cells):
        categorical_features_values = {}
        for cell in cells:
            for feature in [key for key in cell['categories'].keys() if
                            'untouched' not in cell or key not in cell['untouched']]:
                if feature not in categorical_features_values.keys():
                    categorical_features_values[feature] = []
                for value in cell['categories'][feature]:
                    if value not in categorical_features_values[feature]:
                        categorical_features_values[feature].append(value)
        return categorical_features_values

    @staticmethod
    def _are_inseparable(cells, feature, value1, value2):
        for cell in cells:
            if feature not in cell['categories'].keys():
                continue
            value1_in = value1 in cell['categories'][feature]
            value2_in = value2 in cell['categories'][feature]
            if value1_in != value2_in:
                return False
        return True

    @staticmethod
    def _calculate_untouched(cells):
        untouched_lists = [cell['untouched'] if 'untouched' in cell else [] for cell in cells]
        untouched = set(untouched_lists[0])
        untouched = untouched.intersection(*untouched_lists)
        return list(untouched)

    @staticmethod
    def _calc_ncp_categorical(categories, categoryCount, feature_data, total):
        category_sizes = [len(g) if len(g) > 1 else 0 for g in categories]
        normalized_category_sizes = [s * n / total for s, n in zip(category_sizes, categoryCount)]
        average_group_size = sum(normalized_category_sizes) / len(normalized_category_sizes)
        return average_group_size / feature_data['range']  # number of values in category

    @staticmethod
    def _calc_ncp_numeric(feature_range, range_count, feature_data, total):
        # if there are no ranges, feature is supressed and iLoss is 1
        if not feature_range:
            return 1
        # range only contains the split values, need to add min and max value of feature
        # to enable computing sizes of all ranges
        new_range = [feature_data['min']] + feature_range + [feature_data['max']]
        range_sizes = [b - a for a, b in zip(new_range[::1], new_range[1::1])]
        normalized_range_sizes = [s * n / total for s, n in zip(range_sizes, range_count)]
        average_range_size = sum(normalized_range_sizes) / len(normalized_range_sizes)
        return average_range_size / (feature_data['max'] - feature_data['min'])

    @staticmethod
    def _remove_feature_from_cells(cells, cells_by_id, feature):
        for cell in cells:
            if 'untouched' not in cell:
                cell['untouched'] = []
            if feature in cell['ranges'].keys():
                del cell['ranges'][feature]
            else:
                del cell['categories'][feature]
            cell['untouched'].append(feature)
            cells_by_id[cell['id']] = cell.copy()<|MERGE_RESOLUTION|>--- conflicted
+++ resolved
@@ -206,6 +206,7 @@
                                                                 random_state=18)
 
             # collect feature data (such as min, max)
+
             feature_data = {}
             for feature in self._features:
                 if feature not in feature_data.keys():
@@ -239,16 +240,12 @@
 
             x_prepared = preprocessor.transform(X_train)
             self.preprocessor = preprocessor
-<<<<<<< HEAD
-
-=======
->>>>>>> 4f0d0e9c
+            x_prepared = x_prepared.astype(float)
             self.cells_ = {}
             self.dt_ = DecisionTreeClassifier(random_state=0, min_samples_split=2,
                                               min_samples_leaf=1)
             self.dt_.fit(x_prepared, y_train)
             self._modify_categorical_features(X)
-
             x_prepared = pd.DataFrame(x_prepared, columns=self.categorical_data.columns)
 
             self._calculate_cells()
@@ -616,11 +613,9 @@
             # print('min = %d' % min)
             row = match_rows.iloc[min]
             for feature in cell['ranges'].keys():
-                if feature in self.quasi_identifiers:
-                    cell['representative'][feature] = row[feature]
+                cell['representative'][feature] = row[feature]
             for feature in cell['categories'].keys():
-                if feature in self.quasi_identifiers:
-                    cell['representative'][feature] = row[feature]
+                cell['representative'][feature] = row[feature]
 
     def _find_sample_nodes(self, samples, nodes):
         paths = self.dt_.decision_path(samples).toarray()
@@ -654,12 +649,8 @@
             mapped_indexes = list()
             if indexes:
                 it = 0
-<<<<<<< HEAD
-                for index, row in original_data_generalized.iterrows():
-=======
 
                 for index in original_data_generalized.index:
->>>>>>> 4f0d0e9c
                     if it in indexes:
                         mapped_indexes.append(index)
                     it = it + 1
@@ -672,7 +663,8 @@
                 else:
                     replace = representatives.loc[i].to_frame().T.reset_index(drop=True)
                 replace.index = mapped_indexes
-                replace = pd.DataFrame(replace, mapped_indexes, columns=self.quasi_identifiers)
+                # replace = self.preprocessor.transform(replace)
+                replace = pd.DataFrame(replace, mapped_indexes, columns=self.features)
                 original_data_generalized.loc[mapped_indexes, representatives.columns.tolist()] = replace
 
         return original_data_generalized
